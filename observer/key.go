package observer

import (
	"context"
	"fmt"
	"time"

	"github.com/MixinNetwork/safe/common"
	"github.com/MixinNetwork/safe/keeper"
	"github.com/fox-one/mixin-sdk-go"
)

func (node *Node) safeKeyLoop(ctx context.Context, chain byte) {
	for {
		err := node.safeRequestSignerKeys(ctx, chain)
		if err != nil {
			panic(err)
		}

		err = node.safeAddObserverKeys(ctx, chain)
		if err != nil {
			panic(err)
		}

		time.Sleep(10 * time.Minute)
	}
}

func (node *Node) safeAddObserverKeys(ctx context.Context, chain byte) error {
	var crv byte
	switch chain {
	case keeper.SafeChainBitcoin:
		crv = common.CurveSecp256k1ECDSABitcoin
	case keeper.SafeChainEthereum:
		crv = common.CurveSecp256k1ECDSAEthereum
	}
	count, err := node.keeperStore.CountSpareKeys(ctx, crv, common.RequestFlagNone, common.RequestRoleObserver)
	if err != nil {
		return err
	}
	for count < 1000 {
		observer, chainCode, err := node.store.ReadObserverKey(ctx, crv)
		if err != nil {
			return err
		}
		if observer == "" {
			return nil
		}
		id := mixin.UniqueConversationID(observer, observer)
		extra := append([]byte{common.RequestRoleObserver}, chainCode...)
		extra = append(extra, common.RequestFlagNone)
<<<<<<< HEAD
		err = node.sendKeeperResponse(ctx, observer, common.ActionObserverAddKey, keeper.SafeChainBitcoin, id, extra)
=======
		err = node.sendKeeperResponse(ctx, observer, common.ActionObserverAddKey, chain, id, extra)
>>>>>>> 4590287c
		if err != nil {
			return err
		}
		err = node.store.DeleteObserverKey(ctx, observer)
		if err != nil {
			return err
		}
		count++
	}
	return nil
}

func (node *Node) safeRequestSignerKeys(ctx context.Context, chain byte) error {
	var crv byte
	switch chain {
	case keeper.SafeChainBitcoin:
		crv = common.CurveSecp256k1ECDSABitcoin
	case keeper.SafeChainEthereum:
		crv = common.CurveSecp256k1ECDSAEthereum
	}
	count, err := node.keeperStore.CountSpareKeys(ctx, crv, common.RequestFlagNone, common.RequestRoleSigner)
	if err != nil || count > 1000 {
		return err
	}
	requested, err := node.readSignerKeygenRequestTime(ctx, chain)
	if err != nil || requested.Add(60*time.Minute).After(time.Now()) {
		return err
	}
	dummy := node.bitcoinDummyHolder()
	id := mixin.UniqueConversationID(requested.String(), requested.String())
<<<<<<< HEAD
	err = node.sendKeeperResponse(ctx, dummy, common.ActionObserverRequestSignerKeys, keeper.SafeChainBitcoin, id, []byte{64})
=======
	err = node.sendKeeperResponse(ctx, dummy, common.ActionObserverRequestSignerKeys, chain, id, []byte{64})
>>>>>>> 4590287c
	if err != nil {
		return err
	}
	return node.writeSignerKeygenRequestTime(ctx, chain)
}

func (node *Node) readSignerKeygenRequestTime(ctx context.Context, chain byte) (time.Time, error) {
	key, err := node.chainKeygenRequestTimeKey(chain)
	if err != nil {
		return time.Unix(0, node.conf.Timestamp), err
	}
	val, err := node.store.ReadProperty(ctx, key)
	if err != nil || val == "" {
		return time.Unix(0, node.conf.Timestamp), err
	}
	return time.Parse(time.RFC3339Nano, val)
}

func (node *Node) writeSignerKeygenRequestTime(ctx context.Context, chain byte) error {
	key, err := node.chainKeygenRequestTimeKey(chain)
	if err != nil {
		return err
	}
	return node.store.WriteProperty(ctx, key, time.Now().Format(time.RFC3339Nano))
}

func (node *Node) chainKeygenRequestTimeKey(chain byte) (string, error) {
	switch chain {
	case keeper.SafeChainBitcoin:
		return bitcoinKeygenRequestTimeKey, nil
	case keeper.SafeChainEthereum:
		return ethereumKeygenRequestTimeKey, nil
	default:
		return "", fmt.Errorf("invalid keygen request chain")
	}
}<|MERGE_RESOLUTION|>--- conflicted
+++ resolved
@@ -49,11 +49,7 @@
 		id := mixin.UniqueConversationID(observer, observer)
 		extra := append([]byte{common.RequestRoleObserver}, chainCode...)
 		extra = append(extra, common.RequestFlagNone)
-<<<<<<< HEAD
-		err = node.sendKeeperResponse(ctx, observer, common.ActionObserverAddKey, keeper.SafeChainBitcoin, id, extra)
-=======
 		err = node.sendKeeperResponse(ctx, observer, common.ActionObserverAddKey, chain, id, extra)
->>>>>>> 4590287c
 		if err != nil {
 			return err
 		}
@@ -84,11 +80,7 @@
 	}
 	dummy := node.bitcoinDummyHolder()
 	id := mixin.UniqueConversationID(requested.String(), requested.String())
-<<<<<<< HEAD
-	err = node.sendKeeperResponse(ctx, dummy, common.ActionObserverRequestSignerKeys, keeper.SafeChainBitcoin, id, []byte{64})
-=======
 	err = node.sendKeeperResponse(ctx, dummy, common.ActionObserverRequestSignerKeys, chain, id, []byte{64})
->>>>>>> 4590287c
 	if err != nil {
 		return err
 	}
