--- conflicted
+++ resolved
@@ -166,10 +166,6 @@
 	id := mixin.UniqueConversationID(addr, sigBase64)
 	rid := uuid.Must(uuid.FromString(sp.RequestId))
 	extra := append(rid.Bytes(), sig...)
-<<<<<<< HEAD
-	action := common.ActionBitcoinSafeApproveAccount
-=======
->>>>>>> 4590287c
 	return node.sendKeeperResponse(ctx, sp.Holder, byte(action), sp.Chain, id, extra)
 }
 
@@ -241,69 +237,6 @@
 	default:
 		return fmt.Errorf("HTTP: %d", http.StatusNotAcceptable)
 	}
-<<<<<<< HEAD
-
-	var extra []byte
-	id := mixin.UniqueConversationID(safe.Address, receiver)
-	switch {
-	case !isHolderSigned: // Close account with safeBTC
-		tx, err := node.keeperStore.ReadTransaction(ctx, hash)
-		logger.Verbosef("keeperStore.ReadTransaction(%s) => %v %v", hash, tx, err)
-		if err != nil {
-			return err
-		}
-		if tx == nil {
-			return fmt.Errorf("HTTP: %d", http.StatusNotAcceptable)
-		}
-		extra = uuid.Must(uuid.FromString(tx.RequestId)).Bytes()
-	case isHolderSigned: // Close account with holder key
-		if !bitcoin.CheckTransactionPartiallySignedBy(raw, safe.Holder) {
-			return fmt.Errorf("bitcoin.CheckTransactionPartiallySignedBy(%s, %s) holder", raw, safe.Holder)
-		}
-		extra = uuid.Nil.Bytes()
-		id = uuid.FromBytesOrNil(msgTx.TxOut[1].PkScript[2:]).String()
-	}
-
-	objectRaw := signedRaw
-	rawId := mixin.UniqueConversationID(raw, raw)
-	objectRaw = append(uuid.Must(uuid.FromString(rawId)).Bytes(), objectRaw...)
-	objectRaw = common.AESEncrypt(node.aesKey[:], objectRaw, rawId)
-	msg := base64.RawURLEncoding.EncodeToString(objectRaw)
-	traceId := mixin.UniqueConversationID(msg, msg)
-	conf := node.conf.App
-	rs, err := common.CreateObjectUntilSufficient(ctx, msg, traceId, conf.ClientId, conf.SessionId, conf.PrivateKey, conf.PIN, conf.PinToken)
-	logger.Printf("common.CreateObjectUntilSufficient(%v) => %v %v", msg, rs, err)
-	if err != nil {
-		return err
-	}
-	ref, err := crypto.HashFromString(rs.TransactionHash)
-	if err != nil {
-		return err
-	}
-
-	extra = append(extra, ref[:]...)
-	action := common.ActionBitcoinSafeCloseAccount
-	references := []crypto.Hash{ref}
-	err = node.sendKeeperResponseWithReferences(ctx, safe.Holder, byte(action), safe.Chain, id, extra, references)
-	logger.Printf("node.sendKeeperResponseWithReferences(%s, %s, %x, %v) => %v", safe.Holder, id, extra, references, err)
-	if err != nil {
-		return err
-	}
-
-	if isHolderSigned {
-		err = node.store.FinishTransactionSignatures(ctx, hash, hex.EncodeToString(signedRaw))
-		logger.Printf("store.FinishTransactionSignatures(%s, %x) => %v", hash, signedRaw, err)
-		if err != nil {
-			return err
-		}
-		return node.store.UpdateRecoveryState(ctx, addr, raw, common.RequestStateDone)
-	}
-
-	err = node.store.AddTransactionPartials(ctx, hash, hex.EncodeToString(signedRaw))
-	logger.Printf("store.AddTransactionPartials(%s) => %v", hash, err)
-	return node.store.UpdateRecoveryState(ctx, addr, raw, common.RequestStatePending)
-=======
->>>>>>> 4590287c
 }
 
 func (node *Node) httpApproveSafeTransaction(ctx context.Context, chain byte, raw string) error {
@@ -317,60 +250,6 @@
 	}
 }
 
-<<<<<<< HEAD
-func (node *Node) httpRevokeBitcoinTransaction(ctx context.Context, txHash string, sigBase64 string) error {
-	logger.Printf("node.httpRevokeBitcoinTransaction(%s, %s)", txHash, sigBase64)
-	approval, err := node.store.ReadTransactionApproval(ctx, txHash)
-	logger.Verbosef("store.ReadTransactionApproval(%s) => %v %v", txHash, approval, err)
-	if err != nil || approval == nil {
-		return err
-	}
-	if approval.State != common.RequestStateInitial {
-		return nil
-	}
-	if bitcoin.CheckTransactionPartiallySignedBy(approval.RawTransaction, approval.Holder) {
-		return nil
-	}
-
-	tx, err := node.keeperStore.ReadTransaction(ctx, txHash)
-	logger.Verbosef("keeperStore.ReadTransaction(%s) => %v %v", txHash, tx, err)
-	if err != nil {
-		return err
-	}
-
-	sig, err := base64.RawURLEncoding.DecodeString(sigBase64)
-	if err != nil {
-		return err
-	}
-	ms := fmt.Sprintf("REVOKE:%s:%s", tx.RequestId, tx.TransactionHash)
-	msg := bitcoin.HashMessageForSignature(ms, approval.Chain)
-	err = bitcoin.VerifySignatureDER(tx.Holder, msg, sig)
-	logger.Printf("holder: bitcoin.VerifySignatureDER(%v) => %v", tx, err)
-	if err != nil {
-		safe, err := node.keeperStore.ReadSafe(ctx, tx.Holder)
-		if err != nil {
-			return err
-		}
-		odk, err := node.deriveBIP32WithKeeperPath(ctx, safe.Observer, safe.Path)
-		if err != nil {
-			return err
-		}
-		err = bitcoin.VerifySignatureDER(odk, msg, sig)
-		logger.Printf("observer: bitcoin.VerifySignatureDER(%v) => %v", tx, err)
-		if err != nil {
-			return err
-		}
-	}
-
-	id := mixin.UniqueConversationID(approval.TransactionHash, approval.TransactionHash)
-	rid := uuid.Must(uuid.FromString(tx.RequestId))
-	extra := append(rid.Bytes(), sig...)
-	action := common.ActionBitcoinSafeRevokeTransaction
-	err = node.sendKeeperResponse(ctx, tx.Holder, byte(action), approval.Chain, id, extra)
-	logger.Printf("node.sendKeeperResponse(%s, %d, %s, %x)", tx.Holder, action, id, extra)
-	if err != nil {
-		return err
-=======
 func (node *Node) httpRevokeSafeTransaction(ctx context.Context, chain byte, hash, sigBase64 string) error {
 	switch chain {
 	case keeper.SafeChainBitcoin, keeper.SafeChainLitecoin:
@@ -379,7 +258,6 @@
 		return node.httpRevokeEthereumTransaction(ctx, hash, sigBase64)
 	default:
 		return fmt.Errorf("HTTP: %d", http.StatusNotAcceptable)
->>>>>>> 4590287c
 	}
 }
 
@@ -398,86 +276,9 @@
 		if !bitcoin.CheckTransactionPartiallySignedBy(approval.RawTransaction, approval.Holder) {
 			return nil
 		}
-<<<<<<< HEAD
-	}
-}
-
-func (node *Node) sendToKeeperBitcoinApproveTransaction(ctx context.Context, approval *Transaction) error {
-	signed, err := node.bitcoinCheckKeeperSignedTransaction(ctx, approval)
-	logger.Printf("node.bitcoinCheckKeeperSignedTransaction(%v) => %t %v", approval, signed, err)
-	if err != nil || signed {
-		return err
-	}
-	if !bitcoin.CheckTransactionPartiallySignedBy(approval.RawTransaction, approval.Holder) {
-		panic(approval.RawTransaction)
-	}
-
-	rawId := mixin.UniqueConversationID(approval.RawTransaction, approval.RawTransaction)
-	raw := common.DecodeHexOrPanic(approval.RawTransaction)
-	raw = append(uuid.Must(uuid.FromString(rawId)).Bytes(), raw...)
-	raw = common.AESEncrypt(node.aesKey[:], raw, rawId)
-	msg := base64.RawURLEncoding.EncodeToString(raw)
-	traceId := mixin.UniqueConversationID(msg, msg)
-	conf := node.conf.App
-	rs, err := common.CreateObjectUntilSufficient(ctx, msg, traceId, conf.ClientId, conf.SessionId, conf.PrivateKey, conf.PIN, conf.PinToken)
-	if err != nil {
-		return err
-	}
-	ref, err := crypto.HashFromString(rs.TransactionHash)
-	if err != nil {
-		return err
-	}
-
-	tx, err := node.keeperStore.ReadTransaction(ctx, approval.TransactionHash)
-	if err != nil {
-		return err
-	}
-	id := mixin.UniqueConversationID(approval.TransactionHash, approval.TransactionHash)
-	rid := uuid.Must(uuid.FromString(tx.RequestId))
-	extra := append(rid.Bytes(), ref[:]...)
-	references := []crypto.Hash{ref}
-	action := common.ActionBitcoinSafeApproveTransaction
-	err = node.sendKeeperResponseWithReferences(ctx, tx.Holder, byte(action), approval.Chain, id, extra, references)
-	logger.Printf("node.sendKeeperResponseWithReferences(%s, %d, %s, %x, %s)", tx.Holder, action, id, extra, ref)
-	if err != nil {
-		return err
-	}
-
-	if approval.UpdatedAt.Add(keeper.SafeSignatureTimeout).After(time.Now()) {
-		return nil
-	}
-	id = mixin.UniqueConversationID(id, approval.UpdatedAt.String())
-	err = node.sendKeeperResponseWithReferences(ctx, tx.Holder, byte(action), approval.Chain, id, extra, references)
-	logger.Printf("node.sendKeeperResponseWithReferences(%s, %d, %s, %x, %s)", tx.Holder, action, id, extra, ref)
-	if err != nil {
-		return err
-	}
-	return node.store.UpdateTransactionApprovalRequestTime(ctx, approval.TransactionHash)
-}
-
-func (node *Node) bitcoinCheckKeeperSignedTransaction(ctx context.Context, approval *Transaction) (bool, error) {
-	requests, err := node.keeperStore.ListAllSignaturesForTransaction(ctx, approval.TransactionHash, common.RequestStateDone)
-	if err != nil {
-		return false, err
-	}
-	signed := make(map[int][]byte)
-	for _, r := range requests {
-		signed[r.InputIndex] = common.DecodeHexOrPanic(r.Signature.String)
-	}
-
-	b := common.DecodeHexOrPanic(approval.RawTransaction)
-	psbt, _ := bitcoin.UnmarshalPartiallySignedTransaction(b)
-	msgTx := psbt.UnsignedTx
-	for idx := range msgTx.TxIn {
-		pop := msgTx.TxIn[idx].PreviousOutPoint
-		required := node.checkBitcoinUTXOSignatureRequired(ctx, pop)
-		if required && len(signed[idx]) < 32 {
-			return false, nil
-=======
 	case keeper.SafeChainMVM:
 		if !ethereum.CheckTransactionPartiallySignedBy(approval.RawTransaction, approval.Holder) {
 			return nil
->>>>>>> 4590287c
 		}
 	}
 	return node.store.MarkTransactionApprovalPaid(ctx, hash)
