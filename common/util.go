--- conflicted
+++ resolved
@@ -11,10 +11,7 @@
 	"strings"
 
 	"github.com/MixinNetwork/mixin/crypto"
-<<<<<<< HEAD
-=======
 	"github.com/MixinNetwork/safe/mtg"
->>>>>>> f06d70a6
 	"github.com/MixinNetwork/safe/util"
 	"github.com/fox-one/mixin-sdk-go/v2/mixinnet"
 )
@@ -90,17 +87,10 @@
 	}
 	es := err.Error()
 	switch {
-<<<<<<< HEAD
-	case strings.Contains(err, "locked by another transaction"):
-	case strings.Contains(err, "locked by other transaction"):
-	case strings.Contains(err, "spent by other transaction"):
-	case strings.Contains(err, "inputs locked by another transaction"):
-=======
 	case strings.Contains(es, "locked by another transaction"):
 	case strings.Contains(es, "locked by other transaction"):
 	case strings.Contains(es, "spent by other transaction"):
 	case strings.Contains(es, "inputs locked by another transaction"):
->>>>>>> f06d70a6
 	default:
 		return false
 	}
@@ -115,11 +105,7 @@
 	}
 }
 
-<<<<<<< HEAD
-func ToMixinnetHash(hashes []crypto.Hash) []mixinnet.Hash {
-=======
 func toMixinnetHash(hashes []crypto.Hash) []mixinnet.Hash {
->>>>>>> f06d70a6
 	hs := make([]mixinnet.Hash, len(hashes))
 	for i, hash := range hashes {
 		copy(hs[i][:], hash[:])
