package common

import (
	"context"
	"encoding/hex"
	"fmt"
	"slices"
	"strings"
	"time"

	"github.com/MixinNetwork/bot-api-go-client/v3"
	"github.com/MixinNetwork/mixin/common"
	"github.com/MixinNetwork/mixin/crypto"
	"github.com/MixinNetwork/mixin/logger"
	"github.com/MixinNetwork/safe/mtg"
	"github.com/fox-one/mixin-sdk-go/v2"
	"github.com/fox-one/mixin-sdk-go/v2/mixinnet"
	"github.com/shopspring/decimal"
)

type KernelTransactionReader interface {
	ReadKernelTransactionUntilSufficient(ctx context.Context, txHash string) (*common.VersionedTransaction, error)
}

// TODO the output should include the snapshot signature, then it can just be
// verified against the active kernel nodes public key
func VerifyKernelTransaction(ctx context.Context, reader KernelTransactionReader, out *mtg.Action, timeout time.Duration) (*common.VersionedTransaction, error) {
	signed, err := reader.ReadKernelTransactionUntilSufficient(ctx, out.TransactionHash)
	if err != nil {
		return nil, err
	}
	logger.Printf("common.readKernelTransaction(%s) => %v %v", out.TransactionHash, signed, err)

	if signed == nil {
		return nil, fmt.Errorf("common.VerifyKernelTransaction(%v) not found %v", out, err)
	}

	if !strings.Contains(string(signed.Extra), out.Extra) && !strings.Contains(hex.EncodeToString(signed.Extra), out.Extra) {
		return nil, fmt.Errorf("common.VerifyKernelTransaction(%v) memo mismatch %x", out, signed.Extra)
	}
	if signed.Asset != crypto.Sha256Hash([]byte(out.AssetId)) {
		return nil, fmt.Errorf("common.VerifyKernelTransaction(%v) asset mismatch %s", out, signed.Asset)
	}
	if len(signed.Outputs) < out.OutputIndex+1 {
		return nil, fmt.Errorf("common.VerifyKernelTransaction(%v) output mismatch %d", out, len(signed.Outputs))
	}
	if a, _ := decimal.NewFromString(signed.Outputs[out.OutputIndex].Amount.String()); !a.Equal(out.Amount) {
		return nil, fmt.Errorf("common.VerifyKernelTransaction(%v) amount mismatch %s", out, a)
	}

	return signed, nil
}

func getEnoughUtxosToSpend(utxos []*mixin.SafeUtxo, amount decimal.Decimal) ([]*mixin.SafeUtxo, bool) {
	total := decimal.NewFromInt(0)
	for i, o := range utxos {
		total = total.Add(o.Amount)
		if total.Cmp(amount) < 0 {
			continue
		}
		return utxos[:i+1], true
	}
	return nil, false
}

func ExtraLimit(tx mixinnet.Transaction) int {
	if tx.Asset != mixinnet.XINAssetId {
		return common.ExtraSizeGeneralLimit
	}
	if len(tx.Outputs) < 1 {
		return common.ExtraSizeGeneralLimit
	}
	out := tx.Outputs[0]
	if len(out.Keys) != 1 {
		return common.ExtraSizeGeneralLimit
	}
	if out.Type != common.OutputTypeScript {
		return common.ExtraSizeGeneralLimit
	}
	if out.Script.String() != "fffe40" {
		return common.ExtraSizeGeneralLimit
	}
	step := mixinnet.IntegerFromString(common.ExtraStoragePriceStep)
	if out.Amount.Cmp(step) < 0 {
		return common.ExtraSizeGeneralLimit
	}
	cells := out.Amount.Count(step)
	limit := cells * common.ExtraSizeStorageStep
	if limit > common.ExtraSizeStorageCapacity {
		return common.ExtraSizeStorageCapacity
	}
	return int(limit)
}

func WriteStorageUntilSufficient(ctx context.Context, client *mixin.Client, recipients []*bot.TransactionRecipient, extra []byte, sTraceId string, su bot.SafeUser) (crypto.Hash, error) {
	for {
		old, err := SafeReadTransactionRequestUntilSufficient(ctx, client, sTraceId)
		if err != nil {
			return crypto.Hash{}, err
		}
		if old != nil && old.State == mixin.SafeUtxoStateSpent {
			return crypto.HashFromString(old.TransactionHash)
		}

		req, err := SafeReadMultisigRequestUntilSufficient(ctx, client, sTraceId)
		if err != nil {
			return crypto.Hash{}, err
		}
		if req != nil {
			if !slices.Contains(req.Signers, client.ClientID) {
				_, err = SignMultisigUntilSufficient(ctx, client, req.RequestID, req.RawTransaction, req.Views, []string{client.ClientID}, su.SpendPrivateKey)
				if err != nil {
					return crypto.Hash{}, err
				}
			}
			time.Sleep(time.Second)
			continue
		}

		_, err = bot.CreateObjectStorageTransaction(ctx, recipients, nil, extra, sTraceId, nil, "", &su)
		logger.Verbosef("common.mixin.CreateObjectStorageTransaction(%s) => %v", sTraceId, err)
<<<<<<< HEAD
		if err != nil {
			// FIXME the sdk error in signature
			if mtg.CheckRetryableError(err) || CheckTransactionRetryError(err.Error()) || strings.Contains(err.Error(), "signature verification failed") {
				time.Sleep(3 * time.Second)
				continue
			}
			return crypto.Hash{}, err
=======
		if err == nil {
			continue
>>>>>>> f06d70a6
		}
		if CheckRetryableError(err) ||
			strings.Contains(err.Error(), "signature verification failed") {
			time.Sleep(time.Second)
			continue
		}
		return crypto.Hash{}, err
	}
}

func NewSafeTransactionUntilSufficient(ctx context.Context, client *mixin.Client, b *mixin.TransactionBuilder, outputs []*mixin.TransactionOutput) (*mixinnet.Transaction, error) {
	for {
		tx, err := client.MakeTransaction(ctx, b, outputs)
<<<<<<< HEAD
		if mtg.CheckRetryableError(err) {
			time.Sleep(3 * time.Second)
=======
		if CheckRetryableError(err) {
			time.Sleep(time.Second)
>>>>>>> f06d70a6
			continue
		}
		return tx, err
	}
}

<<<<<<< HEAD
func SendTransactionUntilSufficient(ctx context.Context, client *mixin.Client, members []string, threshold int, receivers []string, receiversThreshold int, amount decimal.Decimal, traceId, assetId, memo string, references []mixinnet.Hash, spendPrivateKey string) (*mixin.SafeTransactionRequest, error) {
=======
func SendTransactionUntilSufficient(ctx context.Context, client *mixin.Client, members []string, threshold int, receivers []string, receiversThreshold int, amount decimal.Decimal, traceId, assetId, memo string, references []crypto.Hash, spendPrivateKey string) (*mixin.SafeTransactionRequest, error) {
>>>>>>> f06d70a6
	for {
		req, err := SafeReadTransactionRequestUntilSufficient(ctx, client, traceId)
		if err != nil {
			return nil, err
		}
		if req != nil {
			if req.State == mixin.SafeUtxoStateSpent {
				return req, nil
			}
			time.Sleep(time.Second)
			continue
		}

		utxos, err := listSafeUtxosUntilSufficient(ctx, client, members, threshold, assetId)
		if err != nil {
			return nil, err
		}
		utxos, sufficient := getEnoughUtxosToSpend(utxos, amount)
		if !sufficient {
			logger.Printf("insufficient balance: %s %s %s", traceId, assetId, amount.String())
<<<<<<< HEAD
			time.Sleep(3 * time.Second)
=======
			time.Sleep(time.Second)
>>>>>>> f06d70a6
			continue
		}
		b := mixin.NewSafeTransactionBuilder(utxos)
		b.Memo = memo
		b.Hint = traceId

		tx, err := NewSafeTransactionUntilSufficient(ctx, client, b, []*mixin.TransactionOutput{
			{
				Address: mixin.RequireNewMixAddress(receivers, byte(receiversThreshold)),
				Amount:  amount,
			},
		})
		if err != nil {
			if CheckTransactionRetryError(err.Error()) {
				time.Sleep(3 * time.Second)
				continue
			}
			return nil, err
		}
<<<<<<< HEAD
		tx.References = references
=======
		tx.References = toMixinnetHash(references)
>>>>>>> f06d70a6
		raw, err := tx.Dump()
		if err != nil {
			return nil, err
		}
		req, err = CreateTransactionRequestUntilSufficient(ctx, client, traceId, raw)
		if err != nil {
			return nil, err
		}
		_, err = SignTransactionUntilSufficient(ctx, client, req.RequestID, req.RawTransaction, req.Views, spendPrivateKey)
		if err != nil {
			return nil, err
		}
	}
}

func listSafeUtxosUntilSufficient(ctx context.Context, client *mixin.Client, members []string, threshold int, assetId string) ([]*mixin.SafeUtxo, error) {
	for {
		utxos, err := client.SafeListUtxos(ctx, mixin.SafeListUtxoOption{
			Members:   members,
			Threshold: uint8(threshold),
			State:     mixin.SafeUtxoStateUnspent,
			Asset:     assetId,
		})
		logger.Verbosef("common.mixin.SafeListUtxos(%v %d %s) => %v %v\n", members, threshold, assetId, utxos, err)
		if CheckRetryableError(err) {
			time.Sleep(time.Second)
			continue
		}
		return utxos, err
	}
}

func CreateTransactionRequestUntilSufficient(ctx context.Context, client *mixin.Client, id, raw string) (*mixin.SafeTransactionRequest, error) {
	for {
		req, err := client.SafeCreateTransactionRequest(ctx, &mixin.SafeTransactionRequestInput{
			RequestID:      id,
			RawTransaction: raw,
		})
		logger.Verbosef("common.mixin.SafeCreateTransactionRequest(%s, %s) => %v %v\n", id, raw, req, err)
		if CheckRetryableError(err) {
			time.Sleep(time.Second)
			continue
		}
		return req, err
	}
}

func SignTransactionUntilSufficient(ctx context.Context, client *mixin.Client, requestId, raw string, views []mixinnet.Key, spendPrivateKey string) (*mixin.SafeTransactionRequest, error) {
	key, err := mixinnet.KeyFromString(spendPrivateKey)
	if err != nil {
		return nil, err
	}
	ver, err := mixinnet.TransactionFromRaw(raw)
	if err != nil {
		return nil, err
	}
	err = mixin.SafeSignTransaction(ver, key, views, uint16(0))
	if err != nil {
		return nil, err
	}
	signedRaw, err := ver.Dump()
	if err != nil {
		return nil, err
	}
	for {
		req, err := client.SafeSubmitTransactionRequest(ctx, &mixin.SafeTransactionRequestInput{
			RequestID:      requestId,
			RawTransaction: signedRaw,
		})
		logger.Verbosef("common.mixin.SafeSubmitTransactionRequest(%s, %s) => %v %v\n", requestId, signedRaw, req, err)
		if CheckRetryableError(err) {
			time.Sleep(time.Second)
			continue
		}
		return req, err
	}
}

func SignMultisigUntilSufficient(ctx context.Context, client *mixin.Client, requestId, raw string, views []mixinnet.Key, members []string, spendPrivateKey string) (*mixin.SafeMultisigRequest, error) {
	key, err := mixinnet.KeyFromString(spendPrivateKey)
	if err != nil {
		return nil, err
	}
	index := slices.Index(members, client.ClientID)
	if index == -1 {
		return nil, fmt.Errorf("invalid signer index: %d", index)
	}

	ver, err := mixinnet.TransactionFromRaw(raw)
	if err != nil {
		return nil, err
	}
	err = mixin.SafeSignTransaction(ver, key, views, uint16(index))
	if err != nil {
		return nil, err
	}
	signedRaw, err := ver.Dump()
	if err != nil {
		return nil, err
	}
	for {
		req, err := client.SafeSignMultisigRequest(ctx, &mixin.SafeTransactionRequestInput{
			RequestID:      requestId,
			RawTransaction: signedRaw,
		})
		logger.Verbosef("common.mixin.SafeSignMultisigRequest(%s, %s) => %v %v\n", requestId, signedRaw, req, err)
		if CheckRetryableError(err) {
			time.Sleep(time.Second)
			continue
		}
		return req, err
	}
}

func SafeReadTransactionRequestUntilSufficient(ctx context.Context, client *mixin.Client, id string) (*mixin.SafeTransactionRequest, error) {
	for {
		req, err := client.SafeReadTransactionRequest(ctx, id)
		logger.Verbosef("common.mixin.SafeReadTransactionRequest(%s) => %v %v\n", id, req, err)
		if err == nil || mixin.IsErrorCodes(err, 404) {
			return req, nil
		}
		if CheckRetryableError(err) {
			time.Sleep(time.Second)
			continue
		}
		return nil, err
	}
}

func SafeReadMultisigRequestUntilSufficient(ctx context.Context, client *mixin.Client, id string) (*mixin.SafeMultisigRequest, error) {
	for {
		req, err := client.SafeReadMultisigRequests(ctx, id)
		logger.Verbosef("common.mixin.SafeReadMultisigRequests(%s) => %v %v", id, req, err)
		if err == nil || mixin.IsErrorCodes(err, 404) {
			return req, nil
		}
		if CheckRetryableError(err) {
			time.Sleep(time.Second)
			continue
		}
		return nil, err
	}
}

func SafeReadAssetUntilSufficient(ctx context.Context, id string) (*bot.AssetNetwork, error) {
	for {
		asset, err := bot.ReadAsset(ctx, id)
		logger.Verbosef("common.mixin.SafeReadAsset(%s) => %v %v", id, asset, err)
		if err == nil || mixin.IsErrorCodes(err, 404) {
			return asset, nil
		}
		if CheckRetryableError(err) {
			time.Sleep(time.Second)
			continue
		}
		return nil, err
	}
}

func SafeReadWithdrawalFeeUntilSufficient(ctx context.Context, su *bot.SafeUser, assetId, feeAssetId, destination string) (*bot.AssetFee, error) {
	for {
		fees, err := bot.ReadAssetFee(ctx, assetId, destination, su)
		logger.Verbosef("common.mixin.ReadAssetFee(%s %s) => %v %v", assetId, destination, fees, err)
		if err == nil {
			for _, fee := range fees {
				if fee.AssetID == feeAssetId {
					return fee, nil
				}
			}
			return fees[0], nil
		}
		if CheckRetryableError(err) {
			time.Sleep(time.Second)
			continue
		}
		if mixin.IsErrorCodes(err, 404) {
			return nil, nil
		}
		return nil, err
	}
}

<<<<<<< HEAD
func SafeReadAssetUntilSufficient(ctx context.Context, id string) (*bot.AssetNetwork, error) {
	for {
		asset, err := bot.ReadAsset(ctx, id)
		logger.Verbosef("common.mixin.SafeReadAsset(%s) => %v %v", id, asset, err)
		if err == nil {
			return asset, nil
		}
		if mtg.CheckRetryableError(err) {
			time.Sleep(3 * time.Second)
			continue
		}
		if mixin.IsErrorCodes(err, 404) {
			return nil, nil
		}
		return nil, err
	}
}

func SafeReadWithdrawalFeeUntilSufficient(ctx context.Context, su *bot.SafeUser, assetId, feeAssetId, destination string) (*bot.AssetFee, error) {
	for {
		fees, err := bot.ReadAssetFee(ctx, assetId, destination, su)
		logger.Verbosef("common.mixin.ReadAssetFee(%s %s) => %v %v", assetId, destination, fees, err)
		if err == nil {
			for _, fee := range fees {
				if fee.AssetID == feeAssetId {
					return fee, nil
				}
			}
			return fees[0], nil
		}
		if mtg.CheckRetryableError(err) {
			time.Sleep(3 * time.Second)
			continue
		}
		if mixin.IsErrorCodes(err, 404) {
			return nil, nil
		}
		return nil, err
	}
}

=======
>>>>>>> f06d70a6
func SafeReadWithdrawalHashUntilSufficient(ctx context.Context, su *bot.SafeUser, id string) (string, error) {
	if CheckTestEnvironment(ctx) {
		return "jmHyRpKEuc1PgDjDaqaQqo9GpSM3pp9PhLgwzqpfa2uUbtRYJmbKtWp4onfNFsbk47paBjxz1d6s9n56Y8Na9Hp", nil
	}
	for {
		req, err := bot.GetTransactionByIdWithSafeUser(ctx, id, su)
		logger.Verbosef("bot.GetTransactionByIdWithSafeUser(%s) => %v %v", id, req, err)
		if err == nil {
			r := req.Receivers[0]
			if r.Destination == "" {
				return "", fmt.Errorf("invalid withdrawal tx: %s", id)
			}
			if r.WithdrawalHash == "" {
				return "", fmt.Errorf("withdrawal tx not confirmed: %s", id)
			}
			return r.WithdrawalHash, nil
		}
<<<<<<< HEAD
		if mtg.CheckRetryableError(err) {
			time.Sleep(3 * time.Second)
=======
		if CheckRetryableError(err) {
			time.Sleep(time.Second)
>>>>>>> f06d70a6
			continue
		}
		if mixin.IsErrorCodes(err, 404) {
			return "", nil
		}
		return "", err
	}
}

func SafeAssetBalance(ctx context.Context, client *mixin.Client, members []string, threshold int, assetId string) (*common.Integer, int, error) {
	utxos, err := listSafeUtxosUntilSufficient(ctx, client, members, threshold, assetId)
	if err != nil {
		return nil, 0, err
	}
	var total common.Integer
	for _, o := range utxos {
		amt := common.NewIntegerFromString(o.Amount.String())
		total = total.Add(amt)
	}
	return &total, len(utxos), nil
}

func SafeAssetBalanceUntilSufficient(ctx context.Context, su *bot.SafeUser, id string) (*common.Integer, error) {
	for {
		balance, err := bot.AssetBalanceWithSafeUser(ctx, id, su)
<<<<<<< HEAD
		if mtg.CheckRetryableError(err) {
			time.Sleep(3 * time.Second)
=======
		if CheckRetryableError(err) {
			time.Sleep(time.Second)
>>>>>>> f06d70a6
			continue
		}
		if err != nil {
			return nil, err
		}
		return &balance, err
	}
}

func ReadUsers(ctx context.Context, client *mixin.Client, ids []string) ([]*mixin.User, error) {
	if CheckTestEnvironment(ctx) {
		var us []*mixin.User
		for _, u := range ids {
			us = append(us, &mixin.User{
				UserID:  u,
				HasSafe: true,
			})
		}
		return us, nil
	}
	for {
		us, err := client.ReadUsers(ctx, ids...)
		logger.Verbosef("common.mixin.ReadUsers(%v) => %v %v\n", ids, us, err)
		if CheckRetryableError(err) {
			time.Sleep(time.Second)
			continue
		}
		return us, err
	}
}<|MERGE_RESOLUTION|>--- conflicted
+++ resolved
@@ -119,18 +119,8 @@
 
 		_, err = bot.CreateObjectStorageTransaction(ctx, recipients, nil, extra, sTraceId, nil, "", &su)
 		logger.Verbosef("common.mixin.CreateObjectStorageTransaction(%s) => %v", sTraceId, err)
-<<<<<<< HEAD
-		if err != nil {
-			// FIXME the sdk error in signature
-			if mtg.CheckRetryableError(err) || CheckTransactionRetryError(err.Error()) || strings.Contains(err.Error(), "signature verification failed") {
-				time.Sleep(3 * time.Second)
-				continue
-			}
-			return crypto.Hash{}, err
-=======
 		if err == nil {
 			continue
->>>>>>> f06d70a6
 		}
 		if CheckRetryableError(err) ||
 			strings.Contains(err.Error(), "signature verification failed") {
@@ -144,24 +134,15 @@
 func NewSafeTransactionUntilSufficient(ctx context.Context, client *mixin.Client, b *mixin.TransactionBuilder, outputs []*mixin.TransactionOutput) (*mixinnet.Transaction, error) {
 	for {
 		tx, err := client.MakeTransaction(ctx, b, outputs)
-<<<<<<< HEAD
-		if mtg.CheckRetryableError(err) {
-			time.Sleep(3 * time.Second)
-=======
-		if CheckRetryableError(err) {
-			time.Sleep(time.Second)
->>>>>>> f06d70a6
+		if CheckRetryableError(err) {
+			time.Sleep(time.Second)
 			continue
 		}
 		return tx, err
 	}
 }
 
-<<<<<<< HEAD
-func SendTransactionUntilSufficient(ctx context.Context, client *mixin.Client, members []string, threshold int, receivers []string, receiversThreshold int, amount decimal.Decimal, traceId, assetId, memo string, references []mixinnet.Hash, spendPrivateKey string) (*mixin.SafeTransactionRequest, error) {
-=======
 func SendTransactionUntilSufficient(ctx context.Context, client *mixin.Client, members []string, threshold int, receivers []string, receiversThreshold int, amount decimal.Decimal, traceId, assetId, memo string, references []crypto.Hash, spendPrivateKey string) (*mixin.SafeTransactionRequest, error) {
->>>>>>> f06d70a6
 	for {
 		req, err := SafeReadTransactionRequestUntilSufficient(ctx, client, traceId)
 		if err != nil {
@@ -182,11 +163,7 @@
 		utxos, sufficient := getEnoughUtxosToSpend(utxos, amount)
 		if !sufficient {
 			logger.Printf("insufficient balance: %s %s %s", traceId, assetId, amount.String())
-<<<<<<< HEAD
-			time.Sleep(3 * time.Second)
-=======
-			time.Sleep(time.Second)
->>>>>>> f06d70a6
+			time.Sleep(time.Second)
 			continue
 		}
 		b := mixin.NewSafeTransactionBuilder(utxos)
@@ -200,17 +177,9 @@
 			},
 		})
 		if err != nil {
-			if CheckTransactionRetryError(err.Error()) {
-				time.Sleep(3 * time.Second)
-				continue
-			}
-			return nil, err
-		}
-<<<<<<< HEAD
-		tx.References = references
-=======
+			return nil, err
+		}
 		tx.References = toMixinnetHash(references)
->>>>>>> f06d70a6
 		raw, err := tx.Dump()
 		if err != nil {
 			return nil, err
@@ -393,50 +362,6 @@
 	}
 }
 
-<<<<<<< HEAD
-func SafeReadAssetUntilSufficient(ctx context.Context, id string) (*bot.AssetNetwork, error) {
-	for {
-		asset, err := bot.ReadAsset(ctx, id)
-		logger.Verbosef("common.mixin.SafeReadAsset(%s) => %v %v", id, asset, err)
-		if err == nil {
-			return asset, nil
-		}
-		if mtg.CheckRetryableError(err) {
-			time.Sleep(3 * time.Second)
-			continue
-		}
-		if mixin.IsErrorCodes(err, 404) {
-			return nil, nil
-		}
-		return nil, err
-	}
-}
-
-func SafeReadWithdrawalFeeUntilSufficient(ctx context.Context, su *bot.SafeUser, assetId, feeAssetId, destination string) (*bot.AssetFee, error) {
-	for {
-		fees, err := bot.ReadAssetFee(ctx, assetId, destination, su)
-		logger.Verbosef("common.mixin.ReadAssetFee(%s %s) => %v %v", assetId, destination, fees, err)
-		if err == nil {
-			for _, fee := range fees {
-				if fee.AssetID == feeAssetId {
-					return fee, nil
-				}
-			}
-			return fees[0], nil
-		}
-		if mtg.CheckRetryableError(err) {
-			time.Sleep(3 * time.Second)
-			continue
-		}
-		if mixin.IsErrorCodes(err, 404) {
-			return nil, nil
-		}
-		return nil, err
-	}
-}
-
-=======
->>>>>>> f06d70a6
 func SafeReadWithdrawalHashUntilSufficient(ctx context.Context, su *bot.SafeUser, id string) (string, error) {
 	if CheckTestEnvironment(ctx) {
 		return "jmHyRpKEuc1PgDjDaqaQqo9GpSM3pp9PhLgwzqpfa2uUbtRYJmbKtWp4onfNFsbk47paBjxz1d6s9n56Y8Na9Hp", nil
@@ -454,13 +379,8 @@
 			}
 			return r.WithdrawalHash, nil
 		}
-<<<<<<< HEAD
-		if mtg.CheckRetryableError(err) {
-			time.Sleep(3 * time.Second)
-=======
-		if CheckRetryableError(err) {
-			time.Sleep(time.Second)
->>>>>>> f06d70a6
+		if CheckRetryableError(err) {
+			time.Sleep(time.Second)
 			continue
 		}
 		if mixin.IsErrorCodes(err, 404) {
@@ -486,13 +406,8 @@
 func SafeAssetBalanceUntilSufficient(ctx context.Context, su *bot.SafeUser, id string) (*common.Integer, error) {
 	for {
 		balance, err := bot.AssetBalanceWithSafeUser(ctx, id, su)
-<<<<<<< HEAD
-		if mtg.CheckRetryableError(err) {
-			time.Sleep(3 * time.Second)
-=======
-		if CheckRetryableError(err) {
-			time.Sleep(time.Second)
->>>>>>> f06d70a6
+		if CheckRetryableError(err) {
+			time.Sleep(time.Second)
 			continue
 		}
 		if err != nil {
