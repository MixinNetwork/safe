package signer

import (
	"context"
	"crypto/ecdsa"
	"encoding/hex"
	"errors"
	"fmt"
	"math/big"
	"os"
	"testing"
	"time"

	"github.com/MixinNetwork/mixin/logger"
	"github.com/MixinNetwork/multi-party-sig/pkg/math/curve"
	"github.com/MixinNetwork/safe/apps/ethereum"
	"github.com/ethereum/go-ethereum/common"
	"github.com/ethereum/go-ethereum/core/types"
	"github.com/ethereum/go-ethereum/crypto"
	"github.com/ethereum/go-ethereum/params"
	"github.com/gofrs/uuid/v5"
	"github.com/stretchr/testify/require"
)

const (
	testEthereumAddress = "0xF05C33aA6D2026AD675CAdB73648A9A0Ff279B65"

	testEthereumKeyHolder   = "4cb7437a31a724c7231f83c01f865bf13fc65725cb6219ac944321f484bf80a2"
	testEthereumKeySigner   = "ff29332c230fdd78cfee84e10bc5edc9371a6a593ccafaf08e115074e7de2b89"
	testEthereumKeyObserver = "6421d5ce0fd415397fdd2978733852cee7ad44f28d87cd96038460907e2ffb18"
)

var (
	big8           = big.NewInt(8)
	secp256k1N, _  = new(big.Int).SetString("fffffffffffffffffffffffffffffffebaaedce6af48a03bbfd25e8cd0364141", 16)
	secp256k1halfN = new(big.Int).Div(secp256k1N, big.NewInt(2))

	mvmChainConfig = &params.ChainConfig{
		ChainID:        big.NewInt(73927),
		HomesteadBlock: big.NewInt(0),
		DAOForkBlock:   nil,
		DAOForkSupport: true,
		EIP150Block:    big.NewInt(0),
		EIP155Block:    big.NewInt(0),
		EIP158Block:    big.NewInt(0),
		ByzantiumBlock: big.NewInt(0),
	}

	rpc      = "https://geth.mvm.dev"
	chainID  = 73927
	timelock = 1
)

func TestCMPEthereumTransaction(t *testing.T) {
	ctx := context.Background()
	require := require.New(t)
	accountAddress := testPrepareEthereumAccount(ctx, require)

	destination := "0xA03A8590BB3A2cA5c747c8b99C63DA399424a055"
	value := "10000000000"
	n := 6
<<<<<<< HEAD
	id := uuid.Must(uuid.NewV4()).String()
	tx, err := ethereum.CreateTransaction(ctx, false, rpc, int64(chainID), "1", accountAddress, destination, value, new(big.Int).SetInt64(int64(n)))
=======
	tx, err := ethereum.CreateTransaction(ctx, false, int64(chainID), accountAddress, destination, value, new(big.Int).SetInt64(int64(n)))
>>>>>>> 46f350cf
	require.Nil(err)

	sigHolder, err := testEthereumSignMessage(testEthereumKeyHolder, tx.Message)
	require.Nil(err)
	sigSigner, err := testEthereumSignMessage(testEthereumKeySigner, tx.Message)
	require.Nil(err)
	tx.Signatures[1] = sigHolder
	tx.Signatures[2] = sigSigner

	currentNonce, err := ethereum.GetNonce(rpc, accountAddress)
	require.Nil(err)
	if currentNonce == int64(n) {
		isValid, err := tx.ValidTransaction(rpc)
		require.Nil(err)
		require.True(isValid)

		_, err = tx.ExecTransaction(rpc, os.Getenv("MVM_DEPLOYER"))
		require.Nil(err)

		time.Sleep(1 * time.Minute)
<<<<<<< HEAD
		tx, err := ethereum.CreateTransaction(ctx, false, rpc, int64(chainID), id, accountAddress, destination, value, new(big.Int).SetInt64(int64(n+1)))
=======
		tx, err := ethereum.CreateTransaction(ctx, false, int64(chainID), accountAddress, destination, value, new(big.Int).SetInt64(int64(n+1)))
>>>>>>> 46f350cf
		require.Nil(err)

		// signatures should follow the asc order of addresses of owners
		sigObserver, err := testEthereumSignMessage(testEthereumKeyObserver, tx.Message)
		require.Nil(err)
		sigHolder, err := testEthereumSignMessage(testEthereumKeyHolder, tx.Message)
		require.Nil(err)
		tx.Signatures[0] = sigObserver
		tx.Signatures[1] = sigHolder

		_, err = tx.ValidTransaction(rpc)
		require.NotNil(err)
	}
}

func testPrepareEthereumAccount(ctx context.Context, require *require.Assertions) string {
	ah, err := ethereumAddressFromPriv(testEthereumKeyHolder)
	require.Nil(err)
	require.Equal("0xC698197Dd0B0c24438a2508E464Fc5814A6cd512", ah)
	as, err := ethereumAddressFromPriv(testEthereumKeySigner)
	require.Nil(err)
	require.Equal("0xf78409F2c9Ffe7e697f9F463890889287a06B4Ad", as)
	ao, err := ethereumAddressFromPriv(testEthereumKeyObserver)
	require.Nil(err)
	require.Equal("0x09084B528F2AB737FF8A55a51ee6d8939da82F20", ao)
	owners := []string{ah, as, ao}
	threshold := 2
	timelock := 2

	addr := ethereum.GetSafeAccountAddress(owners, int64(threshold))
	addrStr := addr.Hex()
	require.Equal("0x0385B11Cfe2C529DE68E045C9E7708BA1a446432", addrStr)

<<<<<<< HEAD
	id := uuid.Must(uuid.NewV4()).String()
	tx, err := ethereum.CreateTransaction(ctx, true, rpc, int64(chainID), id, addrStr, addrStr, "0", new(big.Int).SetInt64(0))
=======
	tx, err := ethereum.CreateTransaction(ctx, true, int64(chainID), addrStr, addrStr, "0", new(big.Int).SetInt64(0))
>>>>>>> 46f350cf
	require.Nil(err)

	sigHolder, err := testEthereumSignMessage(testEthereumKeyHolder, tx.Message)
	require.Nil(err)
	require.Equal("bfad11e74c9d56cdb77fac087e94739057c9204da379b3b5bc7eb8d771dd24d97b26a14f2c35ce6b87baaf83a487a569d61bdbfeb74c2b0a5075325a023374ec1f", hex.EncodeToString(sigHolder))
	sigSigner, err := testEthereumSignMessage(testEthereumKeySigner, tx.Message)
	require.Nil(err)
	require.Equal("424f1a89f438a54c78fc35df68647e83af390ba2bc319dfe19249167ffdd4c765d7e939c40e691f735eb886aa61cf4f5e0bf3e7aed6eb5e7838b7f63fe5c4f551f", hex.EncodeToString(sigSigner))
	tx.Signatures[1] = sigHolder
	tx.Signatures[2] = sigSigner

	testSafeTransactionMarshal(require, tx)

	safeaddress, err := ethereum.GetOrDeploySafeAccount(rpc, os.Getenv("MVM_DEPLOYER"), owners, int64(threshold), int64(timelock), 2, tx)
	require.Nil(err)
	require.Equal("0x0385B11Cfe2C529DE68E045C9E7708BA1a446432", addrStr)
	return safeaddress.String()
}

func testSafeTransactionMarshal(require *require.Assertions, tx *ethereum.SafeTransaction) {
	extra := tx.Marshal()
	txDuplicate, err := ethereum.UnmarshalSafeTransaction(extra)
	require.Nil(err)
	require.Equal(tx.ChainID, txDuplicate.ChainID)
	require.Equal(tx.SafeAddress, txDuplicate.SafeAddress)
	require.Equal(tx.Destination.Hex(), txDuplicate.Destination.Hex())
	require.Equal(tx.Value.Int64(), txDuplicate.Value.Int64())
	require.Equal(hex.EncodeToString(tx.Data), hex.EncodeToString(txDuplicate.Data))
	require.Equal(tx.Nonce.Int64(), txDuplicate.Nonce.Int64())
	require.Equal(hex.EncodeToString(tx.Message), hex.EncodeToString(txDuplicate.Message))
	require.Equal(hex.EncodeToString(tx.Signatures[0]), hex.EncodeToString(txDuplicate.Signatures[0]))
	require.Equal(hex.EncodeToString(tx.Signatures[1]), hex.EncodeToString(txDuplicate.Signatures[1]))
	require.Equal(hex.EncodeToString(tx.Signatures[2]), hex.EncodeToString(txDuplicate.Signatures[2]))
}

func testEthereumSignMessage(priv string, message []byte) ([]byte, error) {
	private, err := crypto.HexToECDSA(priv)
	if err != nil {
		return nil, err
	}

	hash := crypto.Keccak256Hash([]byte(fmt.Sprintf("\x19Ethereum Signed Message:\n%d%s", len(message), message)))
	signature, err := crypto.Sign(hash.Bytes(), private)
	if err != nil {
		return nil, err
	}
	// Golang returns the recovery ID in the last byte instead of v
	// v = 27 + rid
	signature[64] += 27
	hasPrefix := testIsTxHashSignedWithPrefix(priv, hash.Bytes(), signature)
	if hasPrefix {
		signature[64] += 4
	}
	return signature, nil
}

func testIsTxHashSignedWithPrefix(priv string, hash, signature []byte) bool {
	recoveredData, err := crypto.Ecrecover(hash, signature)
	if err != nil {
		return params.TestRules.IsEIP150
	}
	recoveredPub, err := crypto.UnmarshalPubkey(recoveredData)
	if err != nil {
		return true
	}
	recoveredAddress := crypto.PubkeyToAddress(*recoveredPub).Hex()
	address, err := ethereumAddressFromPriv(priv)
	if err != nil {
		return true
	}
	return recoveredAddress != address
}

func TestCMPEthereumSign(t *testing.T) {
	require := require.New(t)
	ctx, nodes := TestPrepare(require)

	public, _ := TestCMPPrepareKeys(ctx, require, nodes, 2)

	addr := ethereumAddressFromPub(require, public)
	require.Equal(testEthereumAddress, addr.Hex())

	hash, raw, err := ethereumSignTransaction(ctx, require, nodes, public, 2, "0x3c84B6C98FBeB813e05a7A7813F0442883450B1F", big.NewInt(1000000000000000), 250000, big.NewInt(100000000), nil)
	logger.Println(hash, raw, err)
	require.Nil(err)
	require.Len(hash, 66)

	var tx types.Transaction
	b, _ := hex.DecodeString(raw[2:])
	tx.UnmarshalBinary(b)
	signer := types.MakeSigner(mvmChainConfig, mvmChainConfig.ByzantiumBlock, 0)
	verify, _ := signer.Sender(&tx)
	require.Equal(testEthereumAddress, verify.String())
	require.Equal(hash, tx.Hash().Hex())
}

func ethereumAddressFromPriv(priv string) (string, error) {
	privateKey, err := crypto.HexToECDSA(priv)
	if err != nil {
		return "", err
	}

	publicKey := privateKey.Public()
	publicKeyECDSA, _ := publicKey.(*ecdsa.PublicKey)

	addr := crypto.PubkeyToAddress(*publicKeyECDSA)
	return addr.String(), nil
}

func ethereumAddressFromPub(require *require.Assertions, public string) common.Address {
	mpc, err := hex.DecodeString(public)
	require.Nil(err)

	var sp curve.Secp256k1Point
	err = sp.UnmarshalBinary(mpc)
	require.Nil(err)

	xb := sp.XScalar().Bytes()
	yb := sp.YScalar().Bytes()
	require.Nil(err)

	pub := append(xb, yb...)
	addr := common.BytesToAddress(crypto.Keccak256(pub)[12:])
	return addr
}

func ethereumSignTransaction(ctx context.Context, require *require.Assertions, nodes []*Node, mpc string, nonce uint64, to string, amount *big.Int, gasLimit uint64, gasPrice *big.Int, data []byte) (string, string, error) {
	tb, _ := hex.DecodeString(to[2:])
	receiver := common.BytesToAddress(tb)
	tx := types.NewTransaction(nonce, receiver, amount, gasLimit, gasPrice, data)

	signer := types.MakeSigner(mvmChainConfig, mvmChainConfig.ByzantiumBlock, 0)
	hash := signer.Hash(tx)

	sig := testCMPSign(ctx, require, nodes, mpc, hash[:], 2)
	require.Len(sig, 65)
	tx, err := tx.WithSignature(signer, sig)
	require.Nil(err)
	rb, err := tx.MarshalBinary()
	require.Nil(err)
	raw := fmt.Sprintf("0x%x", rb)

	verify, err := ethereumVerifyTransaction(signer, tx)
	require.Nil(err)
	require.Equal(testEthereumAddress, verify.String())
	verify, err = types.MakeSigner(mvmChainConfig, mvmChainConfig.ByzantiumBlock, 0).Sender(tx)
	require.Nil(err)
	require.Equal(testEthereumAddress, verify.String())

	return tx.Hash().Hex(), raw, nil
}

func ethereumVerifyTransaction(s types.Signer, tx *types.Transaction) (common.Address, error) {
	chainIdMul := new(big.Int).Mul(mvmChainConfig.ChainID, big.NewInt(2))

	if tx.Type() != types.LegacyTxType {
		return common.Address{}, fmt.Errorf("ErrTxTypeNotSupported")
	}
	if !tx.Protected() {
		panic("protected")
	}
	if tx.ChainId().Cmp(mvmChainConfig.ChainID) != 0 {
		return common.Address{}, fmt.Errorf("ErrInvalidChainId")
	}
	V, R, S := tx.RawSignatureValues()
	V = new(big.Int).Sub(V, chainIdMul)
	V.Sub(V, big8)
	return recoverPlain(s.Hash(tx), R, S, V, true)
}

func recoverPlain(sighash common.Hash, R, S, Vb *big.Int, homestead bool) (common.Address, error) {
	if Vb.BitLen() > 8 {
		return common.Address{}, fmt.Errorf("ErrInvalidSig 0")
	}
	V := byte(Vb.Uint64() - 27)
	if !validateSignatureValues(V, R, S, homestead) {
		return common.Address{}, fmt.Errorf("ErrInvalidSig 1")
	}
	// encode the signature in uncompressed format
	r, s := R.Bytes(), S.Bytes()
	sig := make([]byte, crypto.SignatureLength)
	copy(sig[32-len(r):32], r)
	copy(sig[64-len(s):64], s)
	sig[64] = V
	// recover the public key from the signature
	pub, err := crypto.Ecrecover(sighash[:], sig)
	if err != nil {
		return common.Address{}, err
	}
	if len(pub) == 0 || pub[0] != 4 {
		return common.Address{}, errors.New("invalid public key")
	}
	var addr common.Address
	copy(addr[:], crypto.Keccak256(pub[1:])[12:])
	return addr, nil
}

// ValidateSignatureValues verifies whether the signature values are valid with
// the given chain rules. The v value is assumed to be either 0 or 1.
func validateSignatureValues(v byte, r, s *big.Int, homestead bool) bool {
	if r.Cmp(common.Big1) < 0 || s.Cmp(common.Big1) < 0 {
		panic(r.String())
	}
	// reject upper range of s values (ECDSA malleability)
	// see discussion in secp256k1/libsecp256k1/include/secp256k1.h
	if homestead && s.Cmp(secp256k1halfN) > 0 {
		return false
	}
	// Frontier: allow s to be in full N range
	return r.Cmp(secp256k1N) < 0 && s.Cmp(secp256k1N) < 0 && (v == 0 || v == 1)
}<|MERGE_RESOLUTION|>--- conflicted
+++ resolved
@@ -59,12 +59,8 @@
 	destination := "0xA03A8590BB3A2cA5c747c8b99C63DA399424a055"
 	value := "10000000000"
 	n := 6
-<<<<<<< HEAD
 	id := uuid.Must(uuid.NewV4()).String()
-	tx, err := ethereum.CreateTransaction(ctx, false, rpc, int64(chainID), "1", accountAddress, destination, value, new(big.Int).SetInt64(int64(n)))
-=======
-	tx, err := ethereum.CreateTransaction(ctx, false, int64(chainID), accountAddress, destination, value, new(big.Int).SetInt64(int64(n)))
->>>>>>> 46f350cf
+	tx, err := ethereum.CreateTransaction(ctx, false, int64(chainID), id, accountAddress, destination, value, new(big.Int).SetInt64(int64(n)))
 	require.Nil(err)
 
 	sigHolder, err := testEthereumSignMessage(testEthereumKeyHolder, tx.Message)
@@ -85,11 +81,7 @@
 		require.Nil(err)
 
 		time.Sleep(1 * time.Minute)
-<<<<<<< HEAD
-		tx, err := ethereum.CreateTransaction(ctx, false, rpc, int64(chainID), id, accountAddress, destination, value, new(big.Int).SetInt64(int64(n+1)))
-=======
-		tx, err := ethereum.CreateTransaction(ctx, false, int64(chainID), accountAddress, destination, value, new(big.Int).SetInt64(int64(n+1)))
->>>>>>> 46f350cf
+		tx, err := ethereum.CreateTransaction(ctx, false, int64(chainID), id, accountAddress, destination, value, new(big.Int).SetInt64(int64(n+1)))
 		require.Nil(err)
 
 		// signatures should follow the asc order of addresses of owners
@@ -123,12 +115,8 @@
 	addrStr := addr.Hex()
 	require.Equal("0x0385B11Cfe2C529DE68E045C9E7708BA1a446432", addrStr)
 
-<<<<<<< HEAD
 	id := uuid.Must(uuid.NewV4()).String()
-	tx, err := ethereum.CreateTransaction(ctx, true, rpc, int64(chainID), id, addrStr, addrStr, "0", new(big.Int).SetInt64(0))
-=======
-	tx, err := ethereum.CreateTransaction(ctx, true, int64(chainID), addrStr, addrStr, "0", new(big.Int).SetInt64(0))
->>>>>>> 46f350cf
+	tx, err := ethereum.CreateTransaction(ctx, true, int64(chainID), id, addrStr, addrStr, "0", new(big.Int).SetInt64(0))
 	require.Nil(err)
 
 	sigHolder, err := testEthereumSignMessage(testEthereumKeyHolder, tx.Message)
