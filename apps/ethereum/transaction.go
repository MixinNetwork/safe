--- conflicted
+++ resolved
@@ -47,11 +47,7 @@
 	Nonce       int64
 }
 
-<<<<<<< HEAD
-func CreateTransaction(ctx context.Context, typ int, chainID int64, safeAddress, destination, tokenAddress, amount string, nonce *big.Int) (*SafeTransaction, error) {
-=======
-func CreateTransaction(ctx context.Context, enableGuardTx bool, chainID int64, id, safeAddress, destination, amount string, nonce *big.Int) (*SafeTransaction, error) {
->>>>>>> 4590287c
+func CreateTransaction(ctx context.Context, typ int, chainID int64, id, safeAddress, destination, tokenAddress, amount string, nonce *big.Int) (*SafeTransaction, error) {
 	if nonce == nil {
 		return nil, fmt.Errorf("Invalid ethereum transaction nonce")
 	}
@@ -305,7 +301,6 @@
 	return args
 }
 
-<<<<<<< HEAD
 func (tx *SafeTransaction) GetERC20TxData(receiver string, amount *big.Int) []byte {
 	transferFnSignature := []byte("transfer(address,uint256)")
 	hash := sha3.NewLegacyKeccak256()
@@ -320,7 +315,8 @@
 	data = append(data, paddedAddress...)
 	data = append(data, paddedAmount...)
 	return data
-=======
+}
+
 func CheckTransactionPartiallySignedBy(raw, public string) bool {
 	b, _ := hex.DecodeString(raw)
 	st, _ := UnmarshalSafeTransaction(b)
@@ -334,7 +330,6 @@
 		}
 	}
 	return false
->>>>>>> 4590287c
 }
 
 func GetNonce(rpc, address string) (int64, error) {
