package cmd

import (
	"context"
	"encoding/binary"
	"encoding/hex"
	"fmt"
	"os"
	"time"

	"github.com/MixinNetwork/mixin/crypto"
	"github.com/MixinNetwork/mixin/logger"
	"github.com/MixinNetwork/safe/common"
	"github.com/MixinNetwork/safe/config"
	"github.com/MixinNetwork/safe/messenger"
	"github.com/MixinNetwork/safe/mtg"
	"github.com/MixinNetwork/safe/signer"
	"github.com/fox-one/mixin-sdk-go/v2"
	"github.com/fox-one/mixin-sdk-go/v2/mixinnet"
	"github.com/gofrs/uuid/v5"
	"github.com/mdp/qrterminal"
	"github.com/shopspring/decimal"
	"github.com/urfave/cli/v2"
)

func SignerBootCmd(c *cli.Context) error {
	ctx := context.Background()

	version := c.App.Metadata["VERSION"].(string)
	ua := fmt.Sprintf("Mixin Safe Signer (%s)", version)
	resty := mixin.GetRestyClient()
	resty.SetTimeout(time.Second * 30)
	resty.SetHeader("User-Agent", ua)

	mc, err := config.ReadConfiguration(c.String("config"), "signer")
	if err != nil {
		return err
	}
	mc.Signer.MTG.GroupSize = 1

	db, err := mtg.OpenSQLite3Store(mc.Signer.StoreDir + "/mtg.sqlite3")
	if err != nil {
		return err
	}
	defer db.Close()
	group, err := mtg.BuildGroup(ctx, db, mc.Signer.MTG)
	if err != nil {
		return err
	}
	group.EnableDebug()
	group.SetKernelRPC(mc.Signer.MixinRPC)

	messenger, err := messenger.NewMixinMessenger(ctx, mc.Signer.Messenger())
	if err != nil {
		return err
	}

	kd, err := signer.OpenSQLite3Store(mc.Signer.StoreDir + "/mpc.sqlite3")
	if err != nil {
		return err
	}
	defer kd.Close()

	s := &mixin.Keystore{
		ClientID:          mc.Signer.MTG.App.AppId,
		SessionID:         mc.Signer.MTG.App.SessionId,
		SessionPrivateKey: mc.Signer.MTG.App.SessionPrivateKey,
		ServerPublicKey:   mc.Signer.MTG.App.ServerPublicKey,
	}
	client, err := mixin.NewFromKeystore(s)
	if err != nil {
		return err
	}
	me, err := client.UserMe(ctx)
	if err != nil {
		return err
	}
	key, err := mixinnet.ParseKeyWithPub(mc.Signer.MTG.App.SpendPrivateKey, me.SpendPublicKey)
	if err != nil {
		return err
	}
	mc.Signer.MTG.App.SpendPrivateKey = key.String()

	err = db.Migrate(ctx)
<<<<<<< HEAD
=======
	logger.Printf("mtg.Migrate() => %v", err)
>>>>>>> a0848f09
	if err != nil {
		return err
	}
	err = kd.Migrate(ctx, db)
<<<<<<< HEAD
=======
	logger.Printf("signert.Migrate() => %v", err)
>>>>>>> a0848f09
	if err != nil {
		return err
	}

	node := signer.NewNode(kd, group, messenger, mc.Signer, mc.Keeper.MTG, client)
	node.Boot(ctx)

	if mmc := mc.Signer.MonitorConversaionId; mmc != "" {
		go MonitorSigner(ctx, db, kd, mc.Signer, group, mmc, version)
	}

	group.AttachWorker(mc.Signer.AppId, node)
	group.Run(ctx)
	return nil
}

func SignerFundRequest(c *cli.Context) error {
	mc, err := config.ReadConfiguration(c.String("config"), "signer")
	if err != nil {
		return err
	}
	op := &common.Operation{
		Type:  common.OperationTypeWrapper,
		Id:    uuid.Must(uuid.NewV4()).String(),
		Curve: common.CurveSecp256k1ECDSABitcoin,
	}
	return makeSignerPaymentRequest(mc.Signer, op, mc.Signer.AssetId, decimal.NewFromInt(1000000))
}

func SignerKeygenRequest(c *cli.Context) error {
	mc, err := config.ReadConfiguration(c.String("config"), "signer")
	if err != nil {
		return err
	}
	op := &common.Operation{
		Type:  common.OperationTypeKeygenInput,
		Id:    c.String("session"),
		Curve: byte(c.Uint("curve")),
	}
	return makeSignerPaymentRequest(mc.Signer, op, mc.Signer.KeeperAssetId, decimal.NewFromInt(10))
}

func SignerSignRequest(c *cli.Context) error {
	mc, err := config.ReadConfiguration(c.String("config"), "signer")
	if err != nil {
		return err
	}
	op := &common.Operation{
		Type:   common.OperationTypeSignInput,
		Id:     c.String("session"),
		Curve:  byte(c.Uint("curve")),
		Public: hex.EncodeToString(common.Fingerprint(c.String("key"))),
		Extra:  []byte(c.String("msg")),
	}
	if op.Curve == common.CurveEdwards25519Mixin {
		mask, err := crypto.KeyFromString(c.String("mask"))
		if err != nil || !mask.CheckKey() {
			return fmt.Errorf("mixin mask %s %v", c.String("mask"), err)
		}
		op.Extra = binary.BigEndian.AppendUint16(mask[:], uint16(c.Int("index")))
		op.Extra = append(op.Extra, c.String("msg")...)
	}
	return makeSignerPaymentRequest(mc.Signer, op, mc.Signer.KeeperAssetId, decimal.NewFromInt(10))
}

func makeSignerPaymentRequest(conf *signer.Configuration, op *common.Operation, assetId string, amount decimal.Decimal) error {
	ctx := context.Background()
	aesKey := common.ECDHEd25519(conf.SharedKey, conf.KeeperPublicKey)

	s := &mixin.Keystore{
		ClientID:          conf.MTG.App.AppId,
		SessionID:         conf.MTG.App.SessionId,
		SessionPrivateKey: conf.MTG.App.SessionPrivateKey,
		ServerPublicKey:   conf.MTG.App.ServerPublicKey,
	}
	client, err := mixin.NewFromKeystore(s)
	if err != nil {
		return err
	}
	_, err = client.UserMe(ctx)
	if err != nil {
		return err
	}

	switch op.Curve {
	case common.CurveSecp256k1ECDSABitcoin:
	case common.CurveSecp256k1ECDSAEthereum:
	case common.CurveSecp256k1SchnorrBitcoin:
	case common.CurveEdwards25519Default:
	case common.CurveEdwards25519Mixin:
	default:
		return fmt.Errorf("CurveSecp256k1ECDSABitcoin:\t\t%d\nCurveSecp256k1SchnorrBitcoin:\t\t%d\nCurveEdwards25519Default:\t%d\nCurveEdwards25519Mixin:\t\t%d\n",
			common.CurveSecp256k1ECDSABitcoin, common.CurveSecp256k1SchnorrBitcoin, common.CurveEdwards25519Default, common.CurveEdwards25519Mixin)
	}

	extra := common.AESEncrypt(aesKey[:], op.Encode(), op.Id)
	input := mixin.TransferInput{
		AssetID: assetId,
		Amount:  amount,
		TraceID: op.Id,
	}
	input.OpponentMultisig.Receivers = conf.MTG.Genesis.Members
	input.OpponentMultisig.Threshold = uint8(conf.MTG.Genesis.Threshold)
	input.Memo = mtg.EncodeMixinExtraBase64(conf.AppId, extra)
	pay, err := client.VerifyPayment(ctx, input)
	if err != nil {
		return err
	}
	url := "mixin://codes/" + pay.CodeID
	fmt.Println(url)
	qrterminal.GenerateHalfBlock(url, qrterminal.H, os.Stdout)
	return nil
}<|MERGE_RESOLUTION|>--- conflicted
+++ resolved
@@ -82,18 +82,12 @@
 	mc.Signer.MTG.App.SpendPrivateKey = key.String()
 
 	err = db.Migrate(ctx)
-<<<<<<< HEAD
-=======
 	logger.Printf("mtg.Migrate() => %v", err)
->>>>>>> a0848f09
 	if err != nil {
 		return err
 	}
 	err = kd.Migrate(ctx, db)
-<<<<<<< HEAD
-=======
 	logger.Printf("signert.Migrate() => %v", err)
->>>>>>> a0848f09
 	if err != nil {
 		return err
 	}
