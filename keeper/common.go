--- conflicted
+++ resolved
@@ -9,11 +9,8 @@
 	"github.com/MixinNetwork/mixin/domains/mvm"
 	"github.com/MixinNetwork/mixin/logger"
 	"github.com/MixinNetwork/safe/apps/bitcoin"
-<<<<<<< HEAD
+	"github.com/MixinNetwork/safe/apps/ethereum"
 	"github.com/MixinNetwork/safe/apps/mixin"
-=======
-	"github.com/MixinNetwork/safe/apps/ethereum"
->>>>>>> 4590287c
 	"github.com/MixinNetwork/safe/common"
 	"github.com/MixinNetwork/safe/common/abi"
 	"github.com/MixinNetwork/safe/keeper/store"
@@ -21,18 +18,11 @@
 )
 
 const (
-<<<<<<< HEAD
+	SafeChainMixinKernel = mixin.ChainMixinKernel
 	SafeChainBitcoin     = bitcoin.ChainBitcoin
-	SafeChainEthereum    = 2
-	SafeChainMixinKernel = mixin.ChainMixinKernel
-	SafeChainMVM         = 4
 	SafeChainLitecoin    = bitcoin.ChainLitecoin
-=======
-	SafeChainBitcoin  = bitcoin.ChainBitcoin
-	SafeChainLitecoin = bitcoin.ChainLitecoin
-	SafeChainEthereum = ethereum.ChainEthereum
-	SafeChainMVM      = ethereum.ChainMVM
->>>>>>> 4590287c
+	SafeChainEthereum    = ethereum.ChainEthereum
+	SafeChainMVM         = ethereum.ChainMVM
 
 	SafeBitcoinChainId     = "c6d0c728-2624-429b-8e0d-d9d19b6592fa"
 	SafeEthereumChainId    = "43d61dcd-e413-450d-80b8-101d5e903357"
@@ -102,11 +92,7 @@
 
 func (node *Node) bondMaxSupply(ctx context.Context, chain byte, assetId string) decimal.Decimal {
 	switch assetId {
-<<<<<<< HEAD
-	case SafeBitcoinChainId, SafeLitecoinChainId, SafeMixinKernelAssetId:
-=======
-	case SafeBitcoinChainId, SafeLitecoinChainId, SafeEthereumChainId, SafeMVMChainId:
->>>>>>> 4590287c
+	case SafeBitcoinChainId, SafeLitecoinChainId, SafeEthereumChainId, SafeMVMChainId, SafeMixinKernelAssetId:
 		return decimal.RequireFromString("115792089237316195423570985008687907853269984665640564039457.58400791")
 	default:
 		return decimal.RequireFromString("115792089237316195423570985008687907853269984665640564039457.58400791")
