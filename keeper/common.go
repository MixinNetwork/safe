package keeper

import (
	"context"
	"strings"
	"time"

	"github.com/MixinNetwork/mixin/crypto"
	"github.com/MixinNetwork/mixin/domains/mvm"
	"github.com/MixinNetwork/mixin/logger"
	"github.com/MixinNetwork/safe/apps/bitcoin"
	"github.com/MixinNetwork/safe/apps/ethereum"
	"github.com/MixinNetwork/safe/apps/mixin"
	"github.com/MixinNetwork/safe/common"
	"github.com/MixinNetwork/safe/common/abi"
	"github.com/MixinNetwork/safe/keeper/store"
	"github.com/shopspring/decimal"
)

const (
<<<<<<< HEAD
	SafeChainMixinKernel = mixin.ChainMixinKernel
	SafeChainBitcoin     = bitcoin.ChainBitcoin
	SafeChainLitecoin    = bitcoin.ChainLitecoin
	SafeChainEthereum    = ethereum.ChainEthereum
	SafeChainMVM         = ethereum.ChainMVM

	SafeBitcoinChainId     = "c6d0c728-2624-429b-8e0d-d9d19b6592fa"
	SafeEthereumChainId    = "43d61dcd-e413-450d-80b8-101d5e903357"
	SafeMVMChainId         = "a0ffd769-5850-4b48-9651-d2ae44a3e64d"
	SafeLitecoinChainId    = "76c802a2-7c88-447f-a93e-c29c9e5dd9c8"
	SafeMixinKernelAssetId = "c94ac88f-4671-3976-b60a-09064f1811e8"
=======
	SafeChainBitcoin  = bitcoin.ChainBitcoin
	SafeChainLitecoin = bitcoin.ChainLitecoin
	SafeChainEthereum = ethereum.ChainEthereum
	SafeChainMVM      = ethereum.ChainMVM
	SafeChainPolygon  = ethereum.ChainPolygon

	SafeBitcoinChainId  = "c6d0c728-2624-429b-8e0d-d9d19b6592fa"
	SafeEthereumChainId = "43d61dcd-e413-450d-80b8-101d5e903357"
	SafeMVMChainId      = "a0ffd769-5850-4b48-9651-d2ae44a3e64d"
	SafeLitecoinChainId = "76c802a2-7c88-447f-a93e-c29c9e5dd9c8"
	SafePolygonChainId  = "b7938396-3f94-4e0a-9179-d3440718156f"
>>>>>>> 41aebede

	SafeSignatureTimeout  = 10 * time.Minute
	SafeKeyBackupMaturity = 24 * time.Hour

	SafeStateApproved = common.RequestStateDone
	SafeStatePending  = common.RequestStatePending
	SafeStateClosed   = common.RequestStateFailed
)

func mixinDefaultDerivationPath() []byte {
	return []byte{0, 0, 0, 0}
}

func bitcoinDefaultDerivationPath() []byte {
	return []byte{2, 0, 0, 0}
}

func ethereumDefaultDerivationPath() []byte {
	return []byte{0, 0, 0, 0}
}

func SafeCurveChain(crv byte) byte {
	switch crv {
	case common.CurveSecp256k1ECDSABitcoin:
		return SafeChainBitcoin
	case common.CurveSecp256k1ECDSALitecoin:
		return SafeChainLitecoin
	case common.CurveSecp256k1ECDSAEthereum:
		return SafeChainEthereum
	case common.CurveSecp256k1ECDSAMVM:
		return SafeChainMVM
	case common.CurveSecp256k1ECDSAPolygon:
		return SafeChainPolygon
	default:
		panic(crv)
	}
}

func SafeChainCurve(chain byte) byte {
	switch chain {
	case SafeChainBitcoin:
		return common.CurveSecp256k1ECDSABitcoin
	case SafeChainLitecoin:
		return common.CurveSecp256k1ECDSALitecoin
	case SafeChainEthereum:
		return common.CurveSecp256k1ECDSAEthereum
	case SafeChainMVM:
		return common.CurveSecp256k1ECDSAMVM
	case SafeChainPolygon:
		return common.CurveSecp256k1ECDSAPolygon
	default:
		panic(chain)
	}
}

func (node *Node) refundAndFailRequest(ctx context.Context, req *common.Request, receivers []string, threshold int) error {
	logger.Printf("node.refundAndFailRequest(%v) => %v %d", req, receivers, threshold)
	err := node.buildTransaction(ctx, req.AssetId, receivers, threshold, req.Amount.String(), []byte("refund"), req.Id)
	if err != nil {
		return err
	}
	return node.store.FailRequest(ctx, req.Id)
}

func (node *Node) bondMaxSupply(ctx context.Context, chain byte, assetId string) decimal.Decimal {
	switch assetId {
<<<<<<< HEAD
	case SafeBitcoinChainId, SafeLitecoinChainId, SafeEthereumChainId, SafeMVMChainId, SafeMixinKernelAssetId:
=======
	case SafeBitcoinChainId, SafeLitecoinChainId, SafeEthereumChainId, SafeMVMChainId, SafePolygonChainId:
>>>>>>> 41aebede
		return decimal.RequireFromString("115792089237316195423570985008687907853269984665640564039457.58400791")
	default:
		return decimal.RequireFromString("115792089237316195423570985008687907853269984665640564039457.58400791")
	}
}

func (node *Node) getBondAsset(ctx context.Context, assetId, holder string) (crypto.Hash, byte, error) {
	asset, err := node.fetchAssetMeta(ctx, assetId)
	if err != nil {
		return crypto.Hash{}, 0, err
	}
	addr := abi.GetFactoryAssetAddress(assetId, asset.Symbol, asset.Name, holder)
	assetKey := strings.ToLower(addr.String())
	err = mvm.VerifyAssetKey(assetKey)
	if err != nil {
		return crypto.Hash{}, 0, err
	}
	return mvm.GenerateAssetId(assetKey), SafeChainMVM, nil
}

func (node *Node) verifySafeMessageSignatureWithHolderOrObserver(ctx context.Context, safe *store.Safe, ms string, sig []byte) error {
	switch common.NormalizeCurve(SafeChainCurve(safe.Chain)) {
	case common.CurveSecp256k1ECDSABitcoin:
		msg := bitcoin.HashMessageForSignature(ms, safe.Chain)
		err := bitcoin.VerifySignatureDER(safe.Holder, msg, sig)
		logger.Printf("holder: bitcoin.VerifySignatureDER(%s, %x) => %v", ms, sig, err)
		if err != nil {
			odk, err := node.deriveBIP32WithPath(ctx, safe.Observer, common.DecodeHexOrPanic(safe.Path))
			if err != nil {
				return err
			}
			err = bitcoin.VerifySignatureDER(odk, msg, sig)
			logger.Printf("holder: bitcoin.VerifySignatureDER(%s, %x) => %v", ms, sig, err)
			if err != nil {
				return err
			}
		}
	case common.CurveSecp256k1ECDSAEthereum:
		msg := []byte(ms)
		err := ethereum.VerifyMessageSignature(safe.Holder, msg, sig)
		logger.Printf("holder: ethereum.VerifyMessageSignature(%s, %x) => %v", ms, sig, err)
		if err != nil {
			err = ethereum.VerifyMessageSignature(safe.Observer, msg, sig)
			logger.Printf("observer: ethereum.VerifyMessageSignature(%s, %x) => %v", ms, sig, err)
			if err != nil {
				return err
			}
		}
	default:
		panic(safe.Chain)
	}
	return nil
}<|MERGE_RESOLUTION|>--- conflicted
+++ resolved
@@ -18,31 +18,19 @@
 )
 
 const (
-<<<<<<< HEAD
 	SafeChainMixinKernel = mixin.ChainMixinKernel
 	SafeChainBitcoin     = bitcoin.ChainBitcoin
 	SafeChainLitecoin    = bitcoin.ChainLitecoin
 	SafeChainEthereum    = ethereum.ChainEthereum
 	SafeChainMVM         = ethereum.ChainMVM
+	SafeChainPolygon     = ethereum.ChainPolygon
 
+	SafeMixinKernelAssetId = "c94ac88f-4671-3976-b60a-09064f1811e8"
 	SafeBitcoinChainId     = "c6d0c728-2624-429b-8e0d-d9d19b6592fa"
 	SafeEthereumChainId    = "43d61dcd-e413-450d-80b8-101d5e903357"
 	SafeMVMChainId         = "a0ffd769-5850-4b48-9651-d2ae44a3e64d"
 	SafeLitecoinChainId    = "76c802a2-7c88-447f-a93e-c29c9e5dd9c8"
-	SafeMixinKernelAssetId = "c94ac88f-4671-3976-b60a-09064f1811e8"
-=======
-	SafeChainBitcoin  = bitcoin.ChainBitcoin
-	SafeChainLitecoin = bitcoin.ChainLitecoin
-	SafeChainEthereum = ethereum.ChainEthereum
-	SafeChainMVM      = ethereum.ChainMVM
-	SafeChainPolygon  = ethereum.ChainPolygon
-
-	SafeBitcoinChainId  = "c6d0c728-2624-429b-8e0d-d9d19b6592fa"
-	SafeEthereumChainId = "43d61dcd-e413-450d-80b8-101d5e903357"
-	SafeMVMChainId      = "a0ffd769-5850-4b48-9651-d2ae44a3e64d"
-	SafeLitecoinChainId = "76c802a2-7c88-447f-a93e-c29c9e5dd9c8"
-	SafePolygonChainId  = "b7938396-3f94-4e0a-9179-d3440718156f"
->>>>>>> 41aebede
+	SafePolygonChainId     = "b7938396-3f94-4e0a-9179-d3440718156f"
 
 	SafeSignatureTimeout  = 10 * time.Minute
 	SafeKeyBackupMaturity = 24 * time.Hour
@@ -109,11 +97,7 @@
 
 func (node *Node) bondMaxSupply(ctx context.Context, chain byte, assetId string) decimal.Decimal {
 	switch assetId {
-<<<<<<< HEAD
-	case SafeBitcoinChainId, SafeLitecoinChainId, SafeEthereumChainId, SafeMVMChainId, SafeMixinKernelAssetId:
-=======
-	case SafeBitcoinChainId, SafeLitecoinChainId, SafeEthereumChainId, SafeMVMChainId, SafePolygonChainId:
->>>>>>> 41aebede
+	case SafeBitcoinChainId, SafeLitecoinChainId, SafeEthereumChainId, SafeMVMChainId, SafePolygonChainId, SafeMixinKernelAssetId:
 		return decimal.RequireFromString("115792089237316195423570985008687907853269984665640564039457.58400791")
 	default:
 		return decimal.RequireFromString("115792089237316195423570985008687907853269984665640564039457.58400791")
