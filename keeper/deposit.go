package keeper

import (
	"context"
	"encoding/binary"
	"encoding/hex"
	"encoding/json"
	"fmt"
	"math/big"

	"github.com/MixinNetwork/mixin/logger"
	"github.com/MixinNetwork/safe/apps/bitcoin"
	"github.com/MixinNetwork/safe/apps/ethereum"
	"github.com/MixinNetwork/safe/common"
	"github.com/MixinNetwork/safe/keeper/store"
	"github.com/gofrs/uuid/v5"
	"github.com/shopspring/decimal"
)

type Deposit struct {
	Chain  byte
	Asset  string
	Hash   string
	Index  uint64
	Amount *big.Int
}

func parseDepositExtra(req *common.Request) (*Deposit, error) {
	extra, err := hex.DecodeString(req.Extra)
	if err != nil || len(extra) < 1+16+32+8 {
		return nil, fmt.Errorf("invalid deposit extra %s", req.Extra)
	}
	deposit := &Deposit{
		Chain: extra[0],
		Asset: uuid.Must(uuid.FromBytes(extra[1:17])).String(),
	}
<<<<<<< HEAD
=======
	if deposit.Chain != SafeCurveChain(req.Curve) {
		panic(req.Id)
	}
>>>>>>> 4590287c
	extra = extra[17:]
	switch deposit.Chain {
	case SafeChainBitcoin, SafeChainLitecoin:
		if deposit.Chain != BitcoinCurveChain(req.Curve) {
			panic(req.Id)
		}
		deposit.Hash = hex.EncodeToString(extra[0:32])
		deposit.Index = binary.BigEndian.Uint64(extra[32:40])
		deposit.Amount = new(big.Int).SetBytes(extra[40:])
		if !deposit.Amount.IsInt64() {
			return nil, fmt.Errorf("invalid deposit amount %s", deposit.Amount.String())
		}
<<<<<<< HEAD
	case SafeChainMixinKernel:
		if req.Curve != common.CurveEdwards25519Mixin {
			panic(req.Id)
		}
		deposit.Hash = hex.EncodeToString(extra[0:32])
		deposit.Index = binary.BigEndian.Uint64(extra[32:40])
		deposit.Amount = new(big.Int).SetBytes(extra[40:])
	case SafeChainEthereum:
=======
	case SafeChainEthereum, SafeChainMVM:
>>>>>>> 4590287c
		deposit.Hash = "0x" + hex.EncodeToString(extra[0:32])
		deposit.Index = binary.BigEndian.Uint64(extra[32:40])
		deposit.Amount = new(big.Int).SetBytes(extra[40:])
	default:
		return nil, fmt.Errorf("invalid deposit chain %d", deposit.Chain)
	}

	return deposit, nil
}

func (node *Node) CreateHolderDeposit(ctx context.Context, req *common.Request) error {
	if req.Role != common.RequestRoleObserver {
		panic(req.Role)
	}
	deposit, err := parseDepositExtra(req)
	logger.Printf("req.parseDepositExtra(%v) => %v %v", req, deposit, err)
	if err != nil {
		return node.store.FailRequest(ctx, req.Id)
	}

	safe, err := node.store.ReadSafe(ctx, req.Holder)
	if err != nil {
		return fmt.Errorf("store.ReadSafe(%s) => %v", req.Holder, err)
	}
	if safe == nil || safe.Chain != deposit.Chain {
		logger.Printf("Safe not exists or invalid chain %v", safe)
		return node.store.FailRequest(ctx, req.Id)
	}
	if safe.State != SafeStateApproved {
		logger.Printf("Invalid safe state %d", safe.State)
		return node.store.FailRequest(ctx, req.Id)
	}

	bondId, bondChain, err := node.getBondAsset(ctx, deposit.Asset, req.Holder)
	logger.Printf("node.getBondAsset(%s %s) => %s %d %v", deposit.Asset, req.Holder, bondId, bondChain, err)
	if err != nil {
		return fmt.Errorf("node.getBondAsset(%s, %s) => %v", deposit.Asset, req.Holder, err)
	}
	bond, err := node.fetchAssetMeta(ctx, bondId.String())
	logger.Printf("node.fetchAssetMeta(%v, %s) => %v %v", req, bondId.String(), bond, err)
	if err != nil {
		return fmt.Errorf("node.fetchAssetMeta(%s) => %v", bondId.String(), err)
	}
	if bond.Chain != bondChain {
		panic(bond.AssetId)
	}
	if bond == nil || bond.Decimals != 18 {
		return node.store.FailRequest(ctx, req.Id)
	}
	asset, err := node.fetchAssetMeta(ctx, deposit.Asset)
	if err != nil {
		return fmt.Errorf("node.fetchAssetMeta(%s) => %v", deposit.Asset, err)
	}
	if asset.Chain != safe.Chain && safe.Chain != SafeChainMixinKernel {
		panic(asset.AssetId)
	}

	plan, err := node.store.ReadLatestOperationParams(ctx, deposit.Chain, req.CreatedAt)
	logger.Printf("store.ReadLatestOperationParams(%d) => %v %v", deposit.Chain, plan, err)
	if err != nil {
		return fmt.Errorf("store.ReadLatestOperationParams(%d) => %v", deposit.Chain, err)
	} else if plan == nil || !plan.TransactionMinimum.IsPositive() {
		return node.store.FailRequest(ctx, req.Id)
	}

	switch deposit.Chain {
	case SafeChainBitcoin, SafeChainLitecoin:
		return node.doBitcoinHolderDeposit(ctx, req, deposit, safe, bond.AssetId, asset, plan.TransactionMinimum)
<<<<<<< HEAD
	case SafeChainMixinKernel:
		return node.doMixinKernelHolderDeposit(ctx, req, deposit, safe, bond.AssetId, plan.TransactionMinimum)
	case SafeChainEthereum:
		panic(0)
=======
	case SafeChainEthereum, SafeChainMVM:
		return node.doEthereumHolderDeposit(ctx, req, deposit, safe, bond.AssetId, asset, plan.TransactionMinimum)
>>>>>>> 4590287c
	default:
		return node.store.FailRequest(ctx, req.Id)
	}
}

// FIXME Keeper should deny new deposits when too many unspent outputs
// for mixin kernel this value is 256
func (node *Node) doBitcoinHolderDeposit(ctx context.Context, req *common.Request, deposit *Deposit, safe *store.Safe, bondId string, asset *store.Asset, minimum decimal.Decimal) error {
	if asset.Decimals != bitcoin.ValuePrecision {
		panic(asset.Decimals)
	}
	old, _, err := node.store.ReadBitcoinUTXO(ctx, deposit.Hash, int(deposit.Index))
	logger.Printf("store.ReadBitcoinUTXO(%s, %d) => %v %v", deposit.Hash, deposit.Index, old, err)
	if err != nil {
		return fmt.Errorf("store.ReadBitcoinUTXO(%s, %d) => %v", deposit.Hash, deposit.Index, err)
	} else if old != nil {
		return node.store.FailRequest(ctx, req.Id)
	}
	deposited, err := node.store.ReadDeposit(ctx, deposit.Hash, int64(deposit.Index), asset.AssetId, safe.Address)
	logger.Printf("store.ReadDeposit(%s, %d, %s, %s) => %v %v", deposit.Hash, int64(deposit.Index), asset.AssetId, safe.Address, deposited, err)
	if err != nil {
		return fmt.Errorf("store.ReadDeposit(%s, %d, %s, %s) => %v", deposit.Hash, int64(deposit.Index), asset.AssetId, safe.Address, err)
	} else if deposited != nil {
		return node.store.FailRequest(ctx, req.Id)
	}

	rpc, _ := node.bitcoinParams(deposit.Chain)
	btx, err := bitcoin.RPCGetTransaction(deposit.Chain, rpc, deposit.Hash)
	if err != nil {
		return fmt.Errorf("bitcoin.RPCTransaction(%s) => %v", deposit.Hash, err)
	}

	amount := decimal.NewFromBigInt(deposit.Amount, -int32(asset.Decimals))
	change, err := node.checkBitcoinChange(ctx, deposit, btx)
	logger.Printf("node.checkBitcoinChange(%v, %v) => %t %v", deposit, btx, change, err)
	if err != nil {
		return fmt.Errorf("node.checkBitcoinChange(%v) => %v", deposit, err)
	}
	if amount.Cmp(minimum) < 0 && !change {
		return node.store.FailRequest(ctx, req.Id)
	}
	if amount.Cmp(decimal.New(bitcoin.ValueDust(safe.Chain), -bitcoin.ValuePrecision)) < 0 {
		panic(deposit.Hash)
	}

	output, err := node.verifyBitcoinTransaction(ctx, req, deposit, safe, bitcoin.InputTypeP2WSHMultisigHolderSigner)
	logger.Printf("node.verifyBitcoinTransaction(%v) => %v %v", req, output, err)
	if err != nil {
		return fmt.Errorf("node.verifyBitcoinTransaction(%s) => %v", deposit.Hash, err)
	}
	if output == nil {
		return node.store.FailRequest(ctx, req.Id)
	}

	if !change {
		err = node.buildTransaction(ctx, bondId, safe.Receivers, int(safe.Threshold), amount.String(), nil, req.Id)
		if err != nil {
			return fmt.Errorf("node.buildTransaction(%v) => %v", req, err)
		}
	}

	sender, err := bitcoin.RPCGetTransactionSender(safe.Chain, rpc, btx)
	if err != nil {
		return fmt.Errorf("bitcoin.RPCGetTransactionSender(%s) => %v", btx.TxId, err)
	}
	return node.store.WriteBitcoinOutputFromRequest(ctx, safe, output, req, asset.AssetId, sender)
}

func (node *Node) doEthereumHolderDeposit(ctx context.Context, req *common.Request, deposit *Deposit, safe *store.Safe, bondId string, asset *store.Asset, minimum decimal.Decimal) error {
	if asset.Decimals != ethereum.ValuePrecision {
		panic(asset.Decimals)
	}
	deposited, err := node.store.ReadDeposit(ctx, deposit.Hash, int64(deposit.Index), asset.AssetId, safe.Address)
	logger.Printf("store.ReadDeposit(%s, %d, %s, %s) => %v %v", deposit.Hash, int64(deposit.Index), asset.AssetId, safe.Address, deposited, err)
	if err != nil {
		return fmt.Errorf("store.ReadDeposit(%s, %d, %s, %s) => %v", deposit.Hash, int64(deposit.Index), asset.AssetId, safe.Address, err)
	} else if deposited != nil {
		return node.store.FailRequest(ctx, req.Id)
	}

	rpc, assetId := node.ethereumParams(deposit.Chain)
	safeBalance, err := node.store.ReadEthereumBalance(ctx, safe.Address, assetId)
	logger.Printf("store.ReadEthereumBalance(%s, %s) => %v %v", safe.Address, assetId, safeBalance, err)
	if err != nil {
		return err
	}
	safeBalance.Balance = big.NewInt(0).Add(deposit.Amount, safeBalance.Balance)

	err = node.buildTransaction(ctx, bondId, safe.Receivers, int(safe.Threshold), decimal.NewFromBigInt(deposit.Amount, -ethereum.ValuePrecision).String(), nil, req.Id)
	if err != nil {
		return fmt.Errorf("node.buildTransaction(%v) => %v", req, err)
	}

	etx, err := ethereum.RPCGetTransactionByHash(rpc, deposit.Hash)
	logger.Printf("ethereum.RPCGetTransactionByHash(%s) => %v %v", deposit.Hash, etx, err)
	if err != nil {
		return err
	}
	return node.store.UpdateEthereumBalanceFromRequest(ctx, safe, deposit.Hash, int64(deposit.Index), safeBalance.Balance, req, asset.AssetId, etx.From)
}

func (node *Node) checkBitcoinChange(ctx context.Context, deposit *Deposit, btx *bitcoin.RPCTransaction) (bool, error) {
	vin, spentBy, err := node.store.ReadBitcoinUTXO(ctx, btx.Vin[0].TxId, int(btx.Vin[0].VOUT))
	if err != nil || vin == nil {
		return false, err
	}
	tx, err := node.store.ReadTransaction(ctx, spentBy)
	if err != nil {
		return false, err
	}
	var recipients []map[string]string
	err = json.Unmarshal([]byte(tx.Data), &recipients)
	if err != nil || len(recipients) == 0 {
		return false, fmt.Errorf("store.ReadTransaction(%s) => %s", spentBy, tx.Data)
	}
	return deposit.Index >= uint64(len(recipients)), nil
}

func (node *Node) verifyBitcoinTransaction(ctx context.Context, req *common.Request, deposit *Deposit, safe *store.Safe, typ int) (*bitcoin.Input, error) {
	rpc, asset := node.bitcoinParams(safe.Chain)
	if deposit.Asset != asset {
		return nil, nil
	}

	input := &bitcoin.Input{
		TransactionHash: deposit.Hash,
		Index:           uint32(deposit.Index),
		Satoshi:         deposit.Amount.Int64(),
	}

	var receiver string
	switch typ {
	case bitcoin.InputTypeP2WSHMultisigHolderSigner:
		path := common.DecodeHexOrPanic(safe.Path)
		wsa, err := node.buildBitcoinWitnessAccountWithDerivation(ctx, safe.Holder, safe.Signer, safe.Observer, path, safe.Timelock, safe.Chain)
		if err != nil {
			panic(err)
		}
		if wsa.Address != safe.Address {
			panic(safe.Address)
		}
		receiver = wsa.Address
		input.Script = wsa.Script
		input.Sequence = wsa.Sequence
	default:
		panic(typ)
	}

	info, err := node.store.ReadLatestNetworkInfo(ctx, safe.Chain, req.CreatedAt)
	logger.Printf("store.ReadLatestNetworkInfo(%d) => %v %v", safe.Chain, info, err)
	if err != nil || info == nil {
		return nil, err
	}
	if info.CreatedAt.Add(SafeNetworkInfoTimeout).Before(req.CreatedAt) {
		return nil, nil
	}
	if info.CreatedAt.After(req.CreatedAt) {
		return nil, fmt.Errorf("malicious bitcoin network info %v", info)
	}

	tx, output, err := bitcoin.RPCGetTransactionOutput(deposit.Chain, rpc, deposit.Hash, int64(deposit.Index))
	logger.Printf("bitcoin.RPCGetTransactionOutput(%s, %d) => %v %v", deposit.Hash, deposit.Index, output, err)
	if err != nil || output == nil {
		return nil, fmt.Errorf("malicious bitcoin deposit or node not in sync? %s %v", deposit.Hash, err)
	}
	if output.Address != receiver || output.Satoshi != input.Satoshi {
		return nil, fmt.Errorf("malicious bitcoin deposit %s", deposit.Hash)
	}

	confirmations := info.Height - output.Height + 1
	if info.Height < output.Height {
		confirmations = 0
	}
	sender, err := bitcoin.RPCGetTransactionSender(safe.Chain, rpc, tx)
	if err != nil {
		return nil, fmt.Errorf("bitcoin.RPCGetTransactionSender(%s) => %v", tx.TxId, err)
	}
	isSafe, err := node.checkSafeInternalAddress(ctx, sender)
	if err != nil {
		return nil, fmt.Errorf("node.checkSafeInternalAddress(%s) => %v", sender, err)
	}
	if isSafe {
		confirmations = 1000000
	}
	if !bitcoin.CheckFinalization(confirmations, output.Coinbase) {
		return nil, fmt.Errorf("bitcoin.CheckFinalization(%s)", tx.TxId)
	}

	return input, nil
}

func (node *Node) checkSafeInternalAddress(ctx context.Context, receiver string) (bool, error) {
	safe, err := node.store.ReadSafeByAddress(ctx, receiver)
	if err != nil {
		return false, fmt.Errorf("store.ReadSafeByAddress(%s) => %v", receiver, err)
	}
	return safe != nil, nil
}<|MERGE_RESOLUTION|>--- conflicted
+++ resolved
@@ -34,16 +34,13 @@
 		Chain: extra[0],
 		Asset: uuid.Must(uuid.FromBytes(extra[1:17])).String(),
 	}
-<<<<<<< HEAD
-=======
 	if deposit.Chain != SafeCurveChain(req.Curve) {
 		panic(req.Id)
 	}
->>>>>>> 4590287c
 	extra = extra[17:]
 	switch deposit.Chain {
 	case SafeChainBitcoin, SafeChainLitecoin:
-		if deposit.Chain != BitcoinCurveChain(req.Curve) {
+		if deposit.Chain != SafeCurveChain(req.Curve) {
 			panic(req.Id)
 		}
 		deposit.Hash = hex.EncodeToString(extra[0:32])
@@ -52,7 +49,6 @@
 		if !deposit.Amount.IsInt64() {
 			return nil, fmt.Errorf("invalid deposit amount %s", deposit.Amount.String())
 		}
-<<<<<<< HEAD
 	case SafeChainMixinKernel:
 		if req.Curve != common.CurveEdwards25519Mixin {
 			panic(req.Id)
@@ -60,10 +56,7 @@
 		deposit.Hash = hex.EncodeToString(extra[0:32])
 		deposit.Index = binary.BigEndian.Uint64(extra[32:40])
 		deposit.Amount = new(big.Int).SetBytes(extra[40:])
-	case SafeChainEthereum:
-=======
 	case SafeChainEthereum, SafeChainMVM:
->>>>>>> 4590287c
 		deposit.Hash = "0x" + hex.EncodeToString(extra[0:32])
 		deposit.Index = binary.BigEndian.Uint64(extra[32:40])
 		deposit.Amount = new(big.Int).SetBytes(extra[40:])
@@ -132,15 +125,10 @@
 	switch deposit.Chain {
 	case SafeChainBitcoin, SafeChainLitecoin:
 		return node.doBitcoinHolderDeposit(ctx, req, deposit, safe, bond.AssetId, asset, plan.TransactionMinimum)
-<<<<<<< HEAD
 	case SafeChainMixinKernel:
 		return node.doMixinKernelHolderDeposit(ctx, req, deposit, safe, bond.AssetId, plan.TransactionMinimum)
-	case SafeChainEthereum:
-		panic(0)
-=======
 	case SafeChainEthereum, SafeChainMVM:
 		return node.doEthereumHolderDeposit(ctx, req, deposit, safe, bond.AssetId, asset, plan.TransactionMinimum)
->>>>>>> 4590287c
 	default:
 		return node.store.FailRequest(ctx, req.Id)
 	}
