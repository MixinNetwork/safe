--- conflicted
+++ resolved
@@ -68,7 +68,6 @@
 		} else if !valid {
 			return node.store.FailRequest(ctx, req.Id)
 		}
-<<<<<<< HEAD
 	case SafeChainMixinKernel:
 		if req.Curve != common.CurveEdwards25519Mixin {
 			panic(req.Id)
@@ -83,10 +82,7 @@
 		} else if snap.TopologicalOrder < info.Height && info.Height-snap.TopologicalOrder > 10000 {
 			panic(info.Hash)
 		}
-	case SafeChainEthereum, SafeChainMVM:
-=======
 	case SafeChainEthereum, SafeChainMVM, SafeChainPolygon:
->>>>>>> 41aebede
 		info.Hash = "0x" + hex.EncodeToString(extra[17:])
 		valid, err := node.verifyEthereumNetworkInfo(ctx, info)
 		if err != nil {
