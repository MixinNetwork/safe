--- conflicted
+++ resolved
@@ -576,19 +576,12 @@
 		return node.store.FailRequest(ctx, req.Id)
 	}
 
-<<<<<<< HEAD
-	// todo: func multicall encoding
-	t, err := ethereum.CreateTransaction(ctx, false, rpc, chainId, req.Id, safe.Address, outputs[0].Destination, outputs[0].Wei.String(), big.NewInt(outputs[0].Nonce))
-	logger.Printf("ethereum.CreateTransaction(%s, %d, %s, %s, %d, %d) => %v %v",
-		rpc, chainId, safe.Address, outputs[0].Destination, outputs[0].Wei, outputs[0].Nonce, t, err)
-=======
 	// TODO func multicall encoding
 	chainId := ethereum.GetEvmChainID(int64(safe.Chain))
 	_, assetId = node.ethereumParams(safe.Chain)
-	t, err := ethereum.CreateTransaction(ctx, false, chainId, safe.Address, outputs[0].Destination, outputs[0].Wei.String(), big.NewInt(outputs[0].Nonce))
+	t, err := ethereum.CreateTransaction(ctx, false, chainId, req.Id, safe.Address, outputs[0].Destination, outputs[0].Wei.String(), big.NewInt(outputs[0].Nonce))
 	logger.Printf("ethereum.CreateTransaction(%d, %s, %s, %d, %d) => %v %v",
 		chainId, safe.Address, outputs[0].Destination, outputs[0].Wei, outputs[0].Nonce, t, err)
->>>>>>> 46f350cf
 	if err != nil {
 		return node.store.FailRequest(ctx, req.Id)
 	}
