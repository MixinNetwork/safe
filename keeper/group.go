package keeper

import (
	"context"
	"fmt"
	"math"

	"github.com/MixinNetwork/mixin/crypto"
	"github.com/MixinNetwork/mixin/logger"
	"github.com/MixinNetwork/safe/apps/bitcoin"
	"github.com/MixinNetwork/safe/apps/ethereum"
	"github.com/MixinNetwork/safe/common"
	"github.com/MixinNetwork/safe/common/abi"
	"github.com/MixinNetwork/trusted-group/mtg"
	"github.com/gofrs/uuid/v5"
)

func (node *Node) ProcessOutput(ctx context.Context, out *mtg.Action) ([]*mtg.Transaction, string) {
	isDeposit := node.verifyKernelTransaction(ctx, out)
	if isDeposit {
		return nil, ""
	}

	_, err := node.handleBondAsset(ctx, out)
	if err != nil {
		panic(err)
	}

	req, err := node.parseRequest(out)
	logger.Printf("node.parseRequest(%v) => %v %v", out, req, err)
	if err != nil {
		return nil, ""
	}

	txs, assetId, done, err := node.store.ReadRequestTransactions(ctx, req.Id)
	if err != nil {
		panic(err)
	}
	if done {
		return txs, assetId
	}

	role := node.getActionRole(req.Action)
	if role == 0 || role != req.Role {
		return nil, ""
	}

	err = req.VerifyFormat()
	if err != nil {
		panic(err)
	}
	err = node.store.WriteRequestIfNotExist(ctx, req)
	if err != nil {
		panic(err)
	}

<<<<<<< HEAD
	ts, asset, err := node.processRequest(ctx, req)
	logger.Printf("node.processRequest(%v) => %v %s %v", req, ts, asset, err)
	if err != nil {
		panic(err)
	}
	err = node.store.WriteRequestTransactions(ctx, req.Id, asset, ts)
	if err != nil {
		panic(err)
	}

	return ts, asset
=======
	txs, asset := node.processRequest(ctx, req)
	logger.Printf("node.processRequest(%v) => %v %s", req, txs, asset)
	return txs, asset
>>>>>>> 04e239c6
}

func (node *Node) getActionRole(act byte) byte {
	switch act {
	case common.OperationTypeKeygenOutput:
		return common.RequestRoleSigner
	case common.OperationTypeSignOutput:
		return common.RequestRoleSigner
	case common.ActionTerminate:
		return common.RequestRoleObserver
	case common.ActionObserverAddKey:
		return common.RequestRoleObserver
	case common.ActionObserverRequestSignerKeys:
		return common.RequestRoleObserver
	case common.ActionObserverUpdateNetworkStatus:
		return common.RequestRoleObserver
	case common.ActionObserverHolderDeposit:
		return common.RequestRoleObserver
	case common.ActionObserverSetOperationParams:
		return common.RequestRoleObserver
	case common.ActionMigrateSafeToken:
		return common.RequestRoleHolder
	case common.ActionBitcoinSafeProposeAccount, common.ActionEthereumSafeProposeAccount:
		return common.RequestRoleHolder
	case common.ActionBitcoinSafeApproveAccount, common.ActionEthereumSafeApproveAccount:
		return common.RequestRoleObserver
	case common.ActionBitcoinSafeProposeTransaction, common.ActionEthereumSafeProposeTransaction:
		return common.RequestRoleHolder
	case common.ActionBitcoinSafeApproveTransaction, common.ActionEthereumSafeApproveTransaction:
		return common.RequestRoleObserver
	case common.ActionBitcoinSafeRevokeTransaction, common.ActionEthereumSafeRevokeTransaction:
		return common.RequestRoleObserver
	case common.ActionBitcoinSafeCloseAccount, common.ActionEthereumSafeCloseAccount:
		return common.RequestRoleObserver
	case common.ActionEthereumSafeRefundTransaction:
		return common.RequestRoleObserver
	default:
		return 0
	}
}

func (node *Node) handleBondAsset(ctx context.Context, out *mtg.Action) (bool, error) {
	if common.CheckTestEnvironment(ctx) {
		return false, nil
	}

	meta, err := node.fetchAssetMeta(ctx, out.AssetId)
	if err != nil {
		return false, fmt.Errorf("node.fetchAssetMeta(%s) => %v", out.AssetId, err)
	}
	if meta.Chain != common.SafeChainPolygon {
		return false, nil
	}
	deployed, err := abi.CheckFactoryAssetDeployed(node.conf.PolygonRPC, meta.AssetKey)
	logger.Verbosef("abi.CheckFactoryAssetDeployed(%s) => %v %v", meta.AssetKey, deployed, err)
	if err != nil {
		return false, fmt.Errorf("abi.CheckFactoryAssetDeployed(%s) => %v", meta.AssetKey, err)
	}
	if deployed.Sign() <= 0 {
		return false, nil
	}

	id := uuid.Must(uuid.FromBytes(deployed.Bytes()))
	_, err = node.fetchAssetMeta(ctx, id.String())
	if err != nil {
		return false, fmt.Errorf("node.fetchAssetMeta(%s) => %v", id, err)
	}
	spent := node.group.ListOutputsForAsset(ctx, node.conf.AppId, out.AssetId, math.MaxInt64, "spent", 1)
	if len(spent) > 0 {
		return false, nil
	}

	return true, nil
}

func (node *Node) timestamp(ctx context.Context) (uint64, error) {
	req, err := node.store.ReadLatestRequest(ctx)
	if err != nil || req == nil {
		return node.conf.MTG.Genesis.Epoch, err
	}
	return req.Sequence, nil
}

// never call this function with multiple threads, and all implementations
// should be allowed to repeat executions
// ALL failure should panic instead of continue
func (node *Node) processRequest(ctx context.Context, req *common.Request) ([]*mtg.Transaction, string) {
	switch req.Action {
	case common.OperationTypeKeygenOutput:
		return node.processKeyAdd(ctx, req)
	case common.OperationTypeSignOutput:
		return node.processSignerSignatureResponse(ctx, req)
	case common.ActionTerminate:
		return node.Terminate(ctx)
	case common.ActionObserverAddKey:
		return node.processKeyAdd(ctx, req)
	case common.ActionObserverRequestSignerKeys:
		return node.processSignerKeygenRequests(ctx, req)
	case common.ActionObserverUpdateNetworkStatus:
		return node.writeNetworkInfo(ctx, req)
	case common.ActionObserverHolderDeposit:
		return node.CreateHolderDeposit(ctx, req)
	case common.ActionObserverSetOperationParams:
		return node.writeOperationParams(ctx, req)
	case common.ActionMigrateSafeToken:
		return node.checkSafeTokenMigration(ctx, req)
	case common.ActionBitcoinSafeProposeAccount:
		return node.processBitcoinSafeProposeAccount(ctx, req)
	case common.ActionBitcoinSafeApproveAccount:
		return node.processBitcoinSafeApproveAccount(ctx, req)
	case common.ActionBitcoinSafeProposeTransaction:
		return node.processBitcoinSafeProposeTransaction(ctx, req)
	case common.ActionBitcoinSafeApproveTransaction:
		return node.processBitcoinSafeApproveTransaction(ctx, req)
	case common.ActionBitcoinSafeRevokeTransaction:
		return node.processSafeRevokeTransaction(ctx, req)
	case common.ActionBitcoinSafeCloseAccount:
		return node.processBitcoinSafeCloseAccount(ctx, req)
	case common.ActionEthereumSafeProposeAccount:
		return node.processEthereumSafeProposeAccount(ctx, req)
	case common.ActionEthereumSafeApproveAccount:
		return node.processEthereumSafeApproveAccount(ctx, req)
	case common.ActionEthereumSafeProposeTransaction:
		return node.processEthereumSafeProposeTransaction(ctx, req)
	case common.ActionEthereumSafeRevokeTransaction:
		return node.processSafeRevokeTransaction(ctx, req)
	case common.ActionEthereumSafeApproveTransaction:
		return node.processEthereumSafeApproveTransaction(ctx, req)
	case common.ActionEthereumSafeCloseAccount:
		return node.processEthereumSafeCloseAccount(ctx, req)
	case common.ActionEthereumSafeRefundTransaction:
		return node.processEthereumSafeRefundTransaction(ctx, req)
	default:
		panic(req.Action)
	}
}

func (node *Node) processKeyAdd(ctx context.Context, req *common.Request) ([]*mtg.Transaction, string) {
	old, err := node.store.ReadKey(ctx, req.Holder)
	logger.Printf("store.ReadKey(%s) => %v %v", req.Holder, old, err)
	if err != nil {
		panic(fmt.Errorf("store.ReadKey(%s) => %v %v", req.Holder, old, err))
	}
	if old != nil {
		return node.failRequest(ctx, req, "")
	}
	extra := req.ExtraBytes()
	if len(extra) != 34 {
		return node.failRequest(ctx, req, "")
	}
	switch extra[0] {
	case common.RequestRoleSigner:
		if req.Role != common.RequestRoleSigner {
			return node.failRequest(ctx, req, "")
		}
	case common.RequestRoleObserver:
		if req.Role != common.RequestRoleObserver {
			return node.failRequest(ctx, req, "")
		}
	default:
		return node.failRequest(ctx, req, "")
	}
	chainCode, flags := extra[1:33], extra[33]
	switch flags {
	case common.RequestFlagNone:
	case common.RequestFlagCustomObserverKey:
	default:
		return node.failRequest(ctx, req, "")
	}
	switch req.Curve {
	case common.CurveSecp256k1ECDSABitcoin:
		err = bitcoin.CheckDerivation(req.Holder, chainCode, 1000)
		logger.Printf("bitcoin.CheckDerivation(%s, %x) => %v", req.Holder, chainCode, err)
		if err != nil {
			return node.failRequest(ctx, req, "")
		}
	case common.CurveSecp256k1ECDSAEthereum, common.CurveSecp256k1ECDSAMVM, common.CurveSecp256k1ECDSAPolygon:
		err = ethereum.VerifyHolderKey(req.Holder)
		logger.Printf("ethereum.VerifyHolderKey(%s, %x) => %v", req.Holder, chainCode, err)
		if err != nil {
			return node.failRequest(ctx, req, "")
		}
	default:
		panic(req.Curve)
	}
	err = node.store.WriteKeyFromRequest(ctx, req, int(extra[0]), chainCode, flags)
	if err != nil {
		panic(err)
	}
	return nil, ""
}

func (node *Node) processSignerSignatureResponse(ctx context.Context, req *common.Request) ([]*mtg.Transaction, string) {
	if req.Role != common.RequestRoleSigner {
		panic(req.Role)
	}
	old, err := node.store.ReadSignatureRequest(ctx, req.Id)
	logger.Printf("store.ReadSignatureRequest(%s) => %v %v", req.Id, old, err)
	if err != nil {
		panic(fmt.Errorf("store.ReadSignatureRequest(%s) => %v", req.Id, err))
	}
	if old == nil || old.State == common.RequestStateDone {
		return node.failRequest(ctx, req, "")
	}
	tx, err := node.store.ReadTransaction(ctx, old.TransactionHash)
	if err != nil {
		panic(fmt.Errorf("store.ReadTransaction(%v) => %s %v", req, old.TransactionHash, err))
	}
	safe, err := node.store.ReadSafe(ctx, tx.Holder)
	if err != nil {
		panic(fmt.Errorf("store.ReadSafe(%s) => %v", tx.Holder, err))
	}
	if safe.Signer != req.Holder {
		return node.failRequest(ctx, req, "")
	}
	switch safe.Chain {
	case common.SafeChainBitcoin, common.SafeChainLitecoin:
		return node.processBitcoinSafeSignatureResponse(ctx, req, safe, tx, old)
	case common.SafeChainEthereum, common.SafeChainPolygon:
		return node.processEthereumSafeSignatureResponse(ctx, req, safe, tx, old)
	default:
		panic(safe.Chain)
	}
}

func (node *Node) processSafeRevokeTransaction(ctx context.Context, req *common.Request) ([]*mtg.Transaction, string) {
	if req.Role != common.RequestRoleObserver {
		panic(req.Role)
	}
	chain := common.SafeCurveChain(req.Curve)
	safe, err := node.store.ReadSafe(ctx, req.Holder)
	if err != nil {
		panic(fmt.Errorf("store.ReadSafe(%s) => %v", req.Holder, err))
	}
	if safe == nil || safe.Chain != chain {
		return node.failRequest(ctx, req, "")
	}

	extra := req.ExtraBytes()
	if len(extra) < 64 {
		return node.failRequest(ctx, req, "")
	}
	rid, err := uuid.FromBytes(extra[:16])
	if err != nil {
		return node.failRequest(ctx, req, "")
	}
	tx, err := node.store.ReadTransactionByRequestId(ctx, rid.String())
	if err != nil {
		panic(fmt.Errorf("store.ReadTransactionByRequestId(%v) => %s %v", req, rid.String(), err))
	} else if tx == nil {
		return node.failRequest(ctx, req, "")
	} else if tx.Holder != req.Holder {
		return node.failRequest(ctx, req, "")
	} else if tx.State != common.RequestStateInitial {
		return node.failRequest(ctx, req, "")
	}
	txRequest, err := node.store.ReadRequest(ctx, rid.String())
	logger.Printf("store.ReadRequest(%s) => %v %v", rid.String(), txRequest, err)
	if err != nil || txRequest == nil {
		return node.failRequest(ctx, req, "")
	}

	ms := fmt.Sprintf("REVOKE:%s:%s", rid.String(), tx.TransactionHash)
	err = node.verifySafeMessageSignatureWithHolderOrObserver(ctx, safe, ms, extra[16:])
	logger.Printf("holder: node.verifySafeMessageSignatureWithHolderOrObserver(%v) => %v", req, err)
	if err != nil {
		return node.failRequest(ctx, req, "")
	}

	meta, err := node.fetchAssetMeta(ctx, txRequest.AssetId)
	logger.Printf("node.fetchAssetMeta(%s) => %v %v", txRequest.AssetId, meta, err)
	if err != nil {
		panic(fmt.Errorf("node.fetchAssetMeta(%s) => %v", txRequest.AssetId, err))
	}
	if meta.Chain != common.SafeChainPolygon {
		return node.failRequest(ctx, req, "")
	}

	entry := node.fetchBondAssetReceiver(ctx, safe.Address, tx.AssetId)
	safeAssetId := node.getBondAssetId(ctx, entry, tx.AssetId, tx.Holder)
	bondId := crypto.Sha256Hash([]byte(safeAssetId))
	bond, err := node.fetchAssetMeta(ctx, bondId.String())
	logger.Printf("node.fetchAssetMeta(%v, %s) => %v %v", req, bondId.String(), bond, err)
	if err != nil {
		panic(fmt.Errorf("node.fetchAssetMeta(%s) => %v", bondId.String(), err))
	}
	t := node.buildTransaction(ctx, req.Sequence, node.conf.AppId, bond.AssetId, safe.Receivers, int(safe.Threshold), txRequest.Amount.String(), []byte("refund"), req.Id)
	if t == nil {
		return node.failRequest(ctx, req, bond.AssetId)
	}

	err = node.store.RevokeTransactionWithRequest(ctx, tx, safe, req)
	if err != nil {
		panic(err)
	}
	return []*mtg.Transaction{t}, ""
}<|MERGE_RESOLUTION|>--- conflicted
+++ resolved
@@ -54,23 +54,14 @@
 		panic(err)
 	}
 
-<<<<<<< HEAD
-	ts, asset, err := node.processRequest(ctx, req)
-	logger.Printf("node.processRequest(%v) => %v %s %v", req, ts, asset, err)
-	if err != nil {
-		panic(err)
-	}
-	err = node.store.WriteRequestTransactions(ctx, req.Id, asset, ts)
-	if err != nil {
-		panic(err)
-	}
-
-	return ts, asset
-=======
 	txs, asset := node.processRequest(ctx, req)
 	logger.Printf("node.processRequest(%v) => %v %s", req, txs, asset)
+	err = node.store.WriteRequestTransactions(ctx, req.Id, asset, txs)
+	if err != nil {
+		panic(err)
+	}
+
 	return txs, asset
->>>>>>> 04e239c6
 }
 
 func (node *Node) getActionRole(act byte) byte {
