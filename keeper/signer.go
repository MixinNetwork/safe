package keeper

import (
	"context"
	"encoding/hex"
	"fmt"
	"math/big"

	"github.com/MixinNetwork/mixin/logger"
	"github.com/MixinNetwork/safe/common"
	"github.com/MixinNetwork/safe/keeper/store"
)

const (
	SignerKeygenMaximum = 128
)

func (node *Node) sendSignerKeygenRequest(ctx context.Context, req *common.Request) error {
	if req.Role != common.RequestRoleObserver {
		panic(req.Role)
	}
	if req.Action != common.ActionObserverRequestSignerKeys {
		panic(req.Action)
	}
	crv := common.NormalizeCurve(req.Curve)
	switch crv {
	case common.CurveSecp256k1ECDSABitcoin:
<<<<<<< HEAD
	case common.CurveEdwards25519Mixin:
=======
	case common.CurveSecp256k1ECDSAEthereum:
>>>>>>> 4590287c
	default:
		return node.store.FailRequest(ctx, req.Id)
	}

	batch, ok := new(big.Int).SetString(req.Extra, 16)
	if !ok || batch.Cmp(big.NewInt(1)) < 0 || batch.Cmp(big.NewInt(SignerKeygenMaximum)) > 0 {
		return node.store.FailRequest(ctx, req.Id)
	}
	for i := 0; i < int(batch.Int64()); i++ {
		op := &common.Operation{
			Type:  common.OperationTypeKeygenInput,
			Curve: crv,
		}
		op.Id = common.UniqueId(req.Id, fmt.Sprintf("%8d", i))
		op.Id = common.UniqueId(op.Id, fmt.Sprintf("MTG:%v:%d", node.signer.Genesis.Members, node.signer.Genesis.Threshold))
		err := node.buildSignerTransaction(ctx, op)
		if err != nil {
			return err
		}
	}

	return node.store.FailRequest(ctx, req.Id)
}

func (node *Node) sendSignerSignRequest(ctx context.Context, req *store.SignatureRequest, path string) error {
	crv := common.NormalizeCurve(req.Curve)
	switch crv {
	case common.CurveSecp256k1ECDSABitcoin:
<<<<<<< HEAD
	case common.CurveEdwards25519Mixin:
=======
	case common.CurveSecp256k1ECDSAEthereum:
>>>>>>> 4590287c
	default:
		panic(req.Curve)
	}

	fp := common.DecodeHexOrPanic(path)
	if len(fp) != 4 {
		panic(path)
	}
	fingerPath := append(common.Fingerprint(req.Signer), fp...)
	op := &common.Operation{
		Id:     req.RequestId,
		Type:   common.OperationTypeSignInput,
		Curve:  crv,
		Public: hex.EncodeToString(fingerPath),
		Extra:  common.DecodeHexOrPanic(req.Message),
	}
	return node.buildSignerTransaction(ctx, op)
}

func (node *Node) encryptSignerOperation(op *common.Operation) []byte {
	extra := op.Encode()
	return common.AESEncrypt(node.signerAESKey[:], extra, op.Id)
}

func (node *Node) buildSignerTransaction(ctx context.Context, op *common.Operation) error {
	extra := node.encryptSignerOperation(op)
	if len(extra) > 160 {
		panic(fmt.Errorf("node.buildSignerTransaction(%v) omitted %x", op, extra))
	}
	members := node.signer.Genesis.Members
	threshold := node.signer.Genesis.Threshold
	err := node.buildTransaction(ctx, node.conf.AssetId, members, threshold, "1", extra, op.Id)
	logger.Printf("node.buildSignerTransaction(%v) => %s %x %v", op, op.Id, extra, err)
	return err
}<|MERGE_RESOLUTION|>--- conflicted
+++ resolved
@@ -25,11 +25,8 @@
 	crv := common.NormalizeCurve(req.Curve)
 	switch crv {
 	case common.CurveSecp256k1ECDSABitcoin:
-<<<<<<< HEAD
 	case common.CurveEdwards25519Mixin:
-=======
 	case common.CurveSecp256k1ECDSAEthereum:
->>>>>>> 4590287c
 	default:
 		return node.store.FailRequest(ctx, req.Id)
 	}
@@ -58,11 +55,8 @@
 	crv := common.NormalizeCurve(req.Curve)
 	switch crv {
 	case common.CurveSecp256k1ECDSABitcoin:
-<<<<<<< HEAD
 	case common.CurveEdwards25519Mixin:
-=======
 	case common.CurveSecp256k1ECDSAEthereum:
->>>>>>> 4590287c
 	default:
 		panic(req.Curve)
 	}
