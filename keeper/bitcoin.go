package keeper

import (
	"bytes"
	"context"
	"encoding/hex"
	"encoding/json"
	"fmt"
	"time"

	"github.com/MixinNetwork/mixin/crypto"
	"github.com/MixinNetwork/mixin/logger"
	"github.com/MixinNetwork/safe/apps/bitcoin"
	"github.com/MixinNetwork/safe/common"
	"github.com/MixinNetwork/safe/common/abi"
	"github.com/MixinNetwork/safe/keeper/store"
	"github.com/btcsuite/btcd/btcutil/psbt"
	"github.com/btcsuite/btcd/wire"
	"github.com/gofrs/uuid/v5"
	"github.com/shopspring/decimal"
)

// This will close the account and move all funds to recovery address.
// For Ethereum, the smart contract account should have a function to move
// all assets to the recovery address, and the safe asset here used is safeETH.
// For Mixin, just accepts safeXIN and build many transactions for all assets.
// For Ethereum or Mixin, it's mandatory to have some minimum ETH or XIN
// in the account for it to be active.
func (node *Node) processBitcoinSafeCloseAccount(ctx context.Context, req *common.Request) error {
	if req.Role != common.RequestRoleObserver {
		panic(req.Role)
	}
	chain := SafeCurveChain(req.Curve)
	safe, err := node.store.ReadSafe(ctx, req.Holder)
	if err != nil {
		return fmt.Errorf("store.ReadSafe(%s) => %v", req.Holder, err)
	}
	if safe == nil || safe.Chain != chain {
		return node.store.FailRequest(ctx, req.Id)
	}
	if safe.State != SafeStateApproved {
		return node.store.FailRequest(ctx, req.Id)
	}

	extra, _ := hex.DecodeString(req.Extra)
	if len(extra) != 48 {
		return node.store.FailRequest(ctx, req.Id)
	}
	var ref crypto.Hash
	copy(ref[:], extra[16:])
	raw := node.readStorageExtraFromObserver(ctx, ref)

	opk, err := node.deriveBIP32WithPath(ctx, safe.Observer, common.DecodeHexOrPanic(safe.Path))
	if err != nil {
		return fmt.Errorf("bitcoin.DeriveBIP32(%s) => %v", safe.Observer, err)
	}
	signedByObserver := bitcoin.CheckTransactionPartiallySignedBy(hex.EncodeToString(raw), opk)
	logger.Printf("bitcoin.CheckTransactionPartiallySignedBy(%x, %s) => %t", raw, opk, signedByObserver)
	if !signedByObserver {
		return node.store.FailRequest(ctx, req.Id)
	}
	opsbt, _ := bitcoin.UnmarshalPartiallySignedTransaction(raw)
	if !opsbt.IsRecoveryTransaction() {
		return node.store.FailRequest(ctx, req.Id)
	}
	msgTx := opsbt.UnsignedTx
	txHash := msgTx.TxHash().String()

	if len(msgTx.TxOut) != 2 || msgTx.TxOut[1].Value != 0 {
		return node.store.FailRequest(ctx, req.Id)
	}
	receiver, err := bitcoin.ExtractPkScriptAddr(msgTx.TxOut[0].PkScript, safe.Chain)
	logger.Printf("bitcoin.ExtractPkScriptAddr(%x) => %s %v", msgTx.TxOut[0].PkScript, receiver, err)
	if err != nil {
		return node.store.FailRequest(ctx, req.Id)
	}
	if receiver == safe.Address {
		return node.store.FailRequest(ctx, req.Id)
	}

	count, err := node.store.CountUnfinishedTransactionsByHolder(ctx, safe.Holder)
	logger.Printf("store.CountUnfinishedTransactionsByHolder(%s) => %d %v", safe.Holder, count, err)
	if err != nil {
		return node.store.FailRequest(ctx, req.Id)
	}

	mainInputs, err := node.store.ListAllBitcoinUTXOsForHolder(ctx, req.Holder)
	if err != nil {
		return fmt.Errorf("store.ListAllBitcoinUTXOsForHolder(%s) => %v", req.Holder, err)
	}
	rid, err := uuid.FromBytes(extra[:16])
	if err != nil {
		return node.store.FailRequest(ctx, req.Id)
	}
	if rid.String() == uuid.Nil.String() {
		if count != 0 {
			return node.store.FailRequest(ctx, req.Id)
		}
		err = node.closeBitcoinAccountWithHolder(ctx, req, safe, raw, mainInputs, receiver)
		logger.Printf("node.closeBitcoinAccountWithHolder(%v, %s) => %v", req, receiver, err)
		return err
	}

	if count != 1 {
		return node.store.FailRequest(ctx, req.Id)
	}
	if len(mainInputs) != 0 {
		return node.store.FailRequest(ctx, req.Id)
	}
	tx, err := node.store.ReadTransactionByRequestId(ctx, rid.String())
	if err != nil {
		return fmt.Errorf("store.ReadTransactionByRequestId(%v) => %s %v", req, rid.String(), err)
	} else if tx == nil {
		return node.store.FailRequest(ctx, req.Id)
	} else if tx.Holder != req.Holder {
		return node.store.FailRequest(ctx, req.Id)
	}
	b := common.DecodeHexOrPanic(tx.RawTransaction)
	psbt, _ := bitcoin.UnmarshalPartiallySignedTransaction(b)
	if msgTx.TxHash() != psbt.UnsignedTx.TxHash() {
		return node.store.FailRequest(ctx, req.Id)
	}

	rpc, _ := node.bitcoinParams(safe.Chain)
	info, err := node.store.ReadLatestNetworkInfo(ctx, safe.Chain, req.CreatedAt)
	logger.Printf("store.ReadLatestNetworkInfo(%d) => %v %v", safe.Chain, info, err)
	if err != nil {
		return err
	}
	if info == nil {
		return node.store.FailRequest(ctx, req.Id)
	}
	sequence := uint64(bitcoin.ParseSequence(safe.Timelock, safe.Chain))

	var total int64
	var requests []*store.SignatureRequest
	for idx := range msgTx.TxIn {
		pop := msgTx.TxIn[idx].PreviousOutPoint
		required := node.checkBitcoinUTXOSignatureRequired(ctx, pop)
		logger.Printf("node.checkBitcoinUTXOSignatureRequired(%s, %d) => %t", pop.Hash.String(), pop.Index, required)
		if !required {
			continue
		}

		_, bo, err := bitcoin.RPCGetTransactionOutput(safe.Chain, rpc, pop.Hash.String(), int64(pop.Index))
		logger.Printf("bitcoin.RPCGetTransactionOutput(%s, %d) => %v %v", pop.Hash.String(), pop.Index, bo, err)
		if err != nil {
			return err
		}
		if bo.Height == 0 || bo.Height+sequence+100 > info.Height {
			return fmt.Errorf("invalid timelock sequence to close account %d %d", bo.Height, info.Height)
		}
		total = total + bo.Satoshi

		pending, err := node.checkTransactionIndexSignaturePending(ctx, txHash, idx, req)
		logger.Printf("node.checkTransactionIndexSignaturePending(%s, %d) => %t %v", txHash, idx, pending, err)
		if err != nil {
			return err
		} else if pending {
			continue
		}

		sr := &store.SignatureRequest{
			TransactionHash: txHash,
			InputIndex:      idx,
			Signer:          safe.Signer,
			Curve:           req.Curve,
			Message:         hex.EncodeToString(opsbt.SigHash(idx)),
			State:           common.RequestStateInitial,
			CreatedAt:       req.CreatedAt,
			UpdatedAt:       req.CreatedAt,
		}
		sr.RequestId = common.UniqueId(req.Id, sr.Message)
		requests = append(requests, sr)
	}
	if total != msgTx.TxOut[0].Value {
		return node.store.FailRequest(ctx, req.Id)
	}
	err = node.store.CloseAccountBySignatureRequestsWithRequest(ctx, requests, txHash, req)
	logger.Printf("store.CloseAccountBySignatureRequestsWithRequest(%s, %d, %v) => %v", txHash, len(requests), req, err)
	if err != nil {
		return fmt.Errorf("store.WriteSignatureRequestsWithRequest(%s) => %v", txHash, err)
	}

	for _, sr := range requests {
		err := node.sendSignerSignRequest(ctx, sr, safe.Path)
		if err != nil {
			return fmt.Errorf("node.sendSignerSignRequest(%v) => %v", sr, err)
		}
	}
	return nil
}

<<<<<<< HEAD
func (node *Node) tryToCloseBitcoinAccountsFromUnannouncedRecovery(ctx context.Context, req *common.Request, btx *bitcoin.RPCTransaction, chain byte) ([]string, error) {
	var safe *store.Safe
	var inputs []*bitcoin.Input
	for _, vin := range btx.Vin {
		in, spentBy, err := node.store.ReadBitcoinUTXO(ctx, vin.TxId, int(vin.VOUT))
		if err != nil {
			return nil, fmt.Errorf("store.ReadBitcoinUTXO(%s, %d) => %v", vin.TxId, vin.VOUT, err)
		}
		if in == nil || spentBy != "" {
			continue
		}
		addr, err := bitcoin.EncodeAddress(in.Script, chain)
		if err != nil {
			panic(in.TransactionHash)
		}
		another, err := node.store.ReadSafeByAddress(ctx, addr)
		if err != nil {
			return nil, fmt.Errorf("store.ReadSafeByAddress(%s) => %v", addr, err)
		}
		if safe == nil {
			safe = another
		}
		if safe.Holder != another.Holder {
			return nil, fmt.Errorf("tryToCloseBitcoinAccountsFromUnannouncedRecovery(%v)", btx)
		}
		inputs = append(inputs, in)
	}
	if len(inputs) == 0 {
		return nil, nil
	}
	if safe.State != SafeStateApproved { // TODO close multiple safes
		return nil, nil
	}
	signedByHolder := bitcoin.CheckTransactionPartiallySignedBy(btx.Hex, safe.Holder)
	logger.Printf("bitcoin.CheckTransactionPartiallySignedBy(%s, %s) => %t", btx.Hex, safe.Holder, signedByHolder)
	if !signedByHolder {
		return nil, fmt.Errorf("tryToCloseBitcoinAccountsFromUnannouncedRecovery(%v)", btx)
	}
	opk, err := node.deriveBIP32WithPath(ctx, safe.Observer, common.DecodeHexOrPanic(safe.Path))
	if err != nil {
		return nil, fmt.Errorf("bitcoin.DeriveBIP32(%s) => %v", safe.Observer, err)
	}
	signedByObserver := bitcoin.CheckTransactionPartiallySignedBy(btx.Hex, opk)
	logger.Printf("bitcoin.CheckTransactionPartiallySignedBy(%s, %s) => %t", btx.Hex, opk, signedByObserver)
	if !signedByObserver {
		return nil, fmt.Errorf("tryToCloseBitcoinAccountsFromUnannouncedRecovery(%v)", btx)
	}
	rtx, err := btcutil.NewTxFromBytes(common.DecodeHexOrPanic(btx.Hex))
	if err != nil {
		return nil, err
	}
	out := rtx.MsgTx().TxOut[0]
	amt := decimal.New(out.Value, -bitcoin.ValuePrecision)
	receiver, err := bitcoin.ExtractPkScriptAddr(out.PkScript, chain)
	logger.Printf("bitcoin.ExtractPkScriptAddr(%x) => %s %v", out.PkScript, receiver, err)
	if err != nil {
		panic(err)
	}
	data := common.MarshalJSONOrPanic([]map[string]string{{
		"receiver": receiver,
		"amount":   amt.String(),
	}})
	tx := &store.Transaction{
		TransactionHash: btx.TxId,
		RawTransaction:  btx.Hex,
		Holder:          req.Holder,
		Chain:           chain,
		State:           common.RequestStateDone,
		Data:            string(data),
		RequestId:       req.Id,
		CreatedAt:       req.CreatedAt,
		UpdatedAt:       req.CreatedAt,
	}
	transacionInputs := store.TransactionInputsFromBitcoin(inputs)
	err = node.store.CloseAccountByTransactionWithRequest(ctx, tx, transacionInputs, common.RequestStatePending)
	return []string{safe.Holder}, err
}

=======
>>>>>>> 4590287c
func (node *Node) closeBitcoinAccountWithHolder(ctx context.Context, req *common.Request, safe *store.Safe, raw []byte, mainInputs []*bitcoin.Input, receiver string) error {
	opsbt, _ := bitcoin.UnmarshalPartiallySignedTransaction(raw)
	msgTx := opsbt.UnsignedTx
	txHash := msgTx.TxHash().String()
	signedByHolder := bitcoin.CheckTransactionPartiallySignedBy(hex.EncodeToString(raw), safe.Holder)
	logger.Printf("bitcoin.CheckTransactionPartiallySignedBy(%x, %s) => %t", raw, safe.Holder, signedByHolder)
	if !signedByHolder {
		return node.store.FailRequest(ctx, req.Id)
	}

	amt := decimal.New(msgTx.TxOut[0].Value, -bitcoin.ValuePrecision)
	data := common.MarshalJSONOrPanic([]map[string]string{{
		"receiver": receiver,
		"amount":   amt.String(),
	}})
	tx := &store.Transaction{
		TransactionHash: txHash,
		RawTransaction:  hex.EncodeToString(raw),
		Holder:          req.Holder,
		Chain:           safe.Chain,
		State:           common.RequestStateDone,
		Data:            string(data),
		RequestId:       req.Id,
		CreatedAt:       req.CreatedAt,
		UpdatedAt:       req.CreatedAt,
	}
	transacionInputs := store.TransactionInputsFromBitcoin(mainInputs)
	return node.store.CloseAccountByTransactionWithRequest(ctx, tx, transacionInputs, common.RequestStateDone)
}

func (node *Node) processBitcoinSafeProposeAccount(ctx context.Context, req *common.Request) error {
	if req.Role != common.RequestRoleHolder {
		panic(req.Role)
	}
	rce, err := hex.DecodeString(req.Extra)
	if err != nil {
		return node.store.FailRequest(ctx, req.Id)
	}
	ver, _ := common.ReadKernelTransaction(node.conf.MixinRPC, req.MixinHash)
	if len(rce) == 32 && len(ver.References) == 1 && ver.References[0].String() == req.Extra {
		stx, _ := common.ReadKernelTransaction(node.conf.MixinRPC, ver.References[0])
		rce = common.DecodeMixinObjectExtra(stx.Extra)
	}
	arp, err := req.ParseMixinRecipient(rce)
	logger.Printf("req.ParseMixinRecipient(%v) => %v %v", req, arp, err)
	if err != nil {
		return node.store.FailRequest(ctx, req.Id)
	}
	chain := SafeCurveChain(req.Curve)

	plan, err := node.store.ReadLatestOperationParams(ctx, chain, req.CreatedAt)
	logger.Printf("store.ReadLatestOperationParams(%d) => %v %v", chain, plan, err)
	if err != nil {
		return fmt.Errorf("node.ReadLatestOperationParams(%d) => %v", chain, err)
	} else if plan == nil || !plan.OperationPriceAmount.IsPositive() {
		return node.refundAndFailRequest(ctx, req, arp.Receivers, int(arp.Threshold))
	}
	if req.AssetId != plan.OperationPriceAsset {
		return node.store.FailRequest(ctx, req.Id)
	}
	if req.Amount.Cmp(plan.OperationPriceAmount) < 0 {
		return node.store.FailRequest(ctx, req.Id)
	}
	safe, err := node.store.ReadSafe(ctx, req.Holder)
	if err != nil {
		return fmt.Errorf("store.ReadSafe(%s) => %v", req.Holder, err)
	} else if safe != nil {
		return node.store.FailRequest(ctx, req.Id)
	}
	old, err := node.store.ReadSafeProposal(ctx, req.Id)
	if err != nil {
		return fmt.Errorf("store.ReadSafeProposal(%s) => %v", req.Id, err)
	} else if old != nil {
		return node.store.FailRequest(ctx, req.Id)
	}

	signer, observer, err := node.store.AssignSignerAndObserverToHolder(ctx, req, SafeKeyBackupMaturity, arp.Observer)
	logger.Printf("store.AssignSignerAndObserverToHolder(%s) => %s %s %v", req.Holder, signer, observer, err)
	if err != nil {
		return fmt.Errorf("store.AssignSignerAndObserverToHolder(%v) => %v", req, err)
	}
	if signer == "" || observer == "" {
		return node.refundAndFailRequest(ctx, req, arp.Receivers, int(arp.Threshold))
	}
	if arp.Observer != "" && arp.Observer != observer {
		return fmt.Errorf("store.AssignSignerAndObserverToHolder(%v) => %v %s", req, arp, observer)
	}
	if !common.CheckUnique(req.Holder, signer, observer) {
		return node.refundAndFailRequest(ctx, req, arp.Receivers, int(arp.Threshold))
	}
	path := bitcoinDefaultDerivationPath()

	wsa, err := node.buildBitcoinWitnessAccountWithDerivation(ctx, req.Holder, signer, observer, path, arp.Timelock, chain)
	logger.Verbosef("node.buildBitcoinWitnessAccountWithDerivation(%v) => %v %v", req, wsa, err)
	if err != nil {
		return err
	}
	old, err = node.store.ReadSafeProposalByAddress(ctx, wsa.Address)
	if err != nil {
		return fmt.Errorf("store.ReadSafeProposalByAddress(%s) => %v", wsa.Address, err)
	} else if old != nil {
		return node.store.FailRequest(ctx, req.Id)
	}

	extra := wsa.Marshal()
	exk := node.writeStorageOrPanic(ctx, []byte(common.Base91Encode(extra)))
	typ := byte(common.ActionBitcoinSafeProposeAccount)
	crv := SafeChainCurve(chain)
	err = node.sendObserverResponseWithReferences(ctx, req.Id, typ, crv, exk)
	if err != nil {
		return fmt.Errorf("node.sendObserverResponse(%s, %x) => %v", req.Id, exk, err)
	}

	sp := &store.SafeProposal{
		RequestId: req.Id,
		Chain:     chain,
		Holder:    req.Holder,
		Signer:    signer,
		Observer:  observer,
		Timelock:  arp.Timelock,
		Path:      hex.EncodeToString(path),
		Address:   wsa.Address,
		Extra:     extra,
		Receivers: arp.Receivers,
		Threshold: arp.Threshold,
		CreatedAt: req.CreatedAt,
		UpdatedAt: req.CreatedAt,
	}
	return node.store.WriteSafeProposalWithRequest(ctx, sp)
}

func (node *Node) processBitcoinSafeApproveAccount(ctx context.Context, req *common.Request) error {
	if req.Role != common.RequestRoleObserver {
		panic(req.Role)
	}
	old, err := node.store.ReadSafe(ctx, req.Holder)
	if err != nil {
		return fmt.Errorf("store.ReadSafe(%s) => %v", req.Holder, err)
	} else if old != nil {
		return node.store.FailRequest(ctx, req.Id)
	}
	chain := SafeCurveChain(req.Curve)

	extra, _ := hex.DecodeString(req.Extra)
	if len(extra) < 64 {
		return node.store.FailRequest(ctx, req.Id)
	}
	rid, err := uuid.FromBytes(extra[:16])
	if err != nil {
		return node.store.FailRequest(ctx, req.Id)
	}
	sp, err := node.store.ReadSafeProposal(ctx, rid.String())
	if err != nil {
		return fmt.Errorf("store.ReadSafeProposal(%v) => %s %v", req, rid.String(), err)
	} else if sp == nil {
		return node.store.FailRequest(ctx, req.Id)
	} else if sp.Holder != req.Holder {
		return node.store.FailRequest(ctx, req.Id)
	} else if sp.Chain != chain {
		return node.store.FailRequest(ctx, req.Id)
	}

	ms := fmt.Sprintf("APPROVE:%s:%s", rid.String(), sp.Address)
	msg := bitcoin.HashMessageForSignature(ms, sp.Chain)
	err = bitcoin.VerifySignatureDER(req.Holder, msg, extra[16:])
	logger.Printf("bitcoin.VerifySignatureDER(%v) => %v", req, err)
	if err != nil {
		return node.store.FailRequest(ctx, req.Id)
	}

	spr, err := node.store.ReadRequest(ctx, sp.RequestId)
	if err != nil {
		return fmt.Errorf("store.ReadRequest(%s) => %v", sp.RequestId, err)
	}
	exk := node.writeStorageOrPanic(ctx, []byte(common.Base91Encode(sp.Extra)))
	typ := byte(common.ActionBitcoinSafeApproveAccount)
	crv := SafeChainCurve(sp.Chain)
	err = node.sendObserverResponseWithAssetAndReferences(ctx, req.Id, typ, crv, spr.AssetId, spr.Amount.String(), exk)
	if err != nil {
		return fmt.Errorf("node.sendObserverResponse(%s, %x) => %v", req.Id, exk, err)
	}

	safe := &store.Safe{
		Holder:    sp.Holder,
		Chain:     sp.Chain,
		Signer:    sp.Signer,
		Observer:  sp.Observer,
		Timelock:  sp.Timelock,
		Path:      sp.Path,
		Address:   sp.Address,
		Extra:     sp.Extra,
		Receivers: sp.Receivers,
		Threshold: sp.Threshold,
		RequestId: req.Id,
		State:     SafeStateApproved,
		CreatedAt: req.CreatedAt,
		UpdatedAt: req.CreatedAt,
	}
	return node.store.WriteSafeWithRequest(ctx, safe)
}

func (node *Node) processBitcoinSafeProposeTransaction(ctx context.Context, req *common.Request) error {
	if req.Role != common.RequestRoleHolder {
		panic(req.Role)
	}
	chain := SafeCurveChain(req.Curve)
	safe, err := node.store.ReadSafe(ctx, req.Holder)
	if err != nil {
		return fmt.Errorf("store.ReadSafe(%s) => %v", req.Holder, err)
	}
	if safe == nil || safe.Chain != chain {
		return node.store.FailRequest(ctx, req.Id)
	}
	if safe.State != SafeStateApproved {
		return node.store.FailRequest(ctx, req.Id)
	}

	assetId := SafeBitcoinChainId
	switch safe.Chain {
	case SafeChainBitcoin:
	case SafeChainLitecoin:
		assetId = SafeLitecoinChainId
	default:
		panic(safe.Chain)
	}

	meta, err := node.fetchAssetMeta(ctx, req.AssetId)
	logger.Printf("node.fetchAssetMeta(%s) => %v %v", req.AssetId, meta, err)
	if err != nil {
		return fmt.Errorf("node.fetchAssetMeta(%s) => %v", req.AssetId, err)
	}
	if meta.Chain != SafeChainMVM {
		return node.store.FailRequest(ctx, req.Id)
	}
	deployed, err := abi.CheckFactoryAssetDeployed(node.conf.MVMRPC, meta.AssetKey)
	logger.Printf("abi.CheckFactoryAssetDeployed(%s) => %v %v", meta.AssetKey, deployed, err)
	if err != nil || deployed.Sign() <= 0 {
		return fmt.Errorf("api.CheckFatoryAssetDeployed(%s) => %v", meta.AssetKey, err)
	}
	id := uuid.Must(uuid.FromBytes(deployed.Bytes()))
	if id.String() != assetId {
		return node.store.FailRequest(ctx, req.Id)
	}

	plan, err := node.store.ReadLatestOperationParams(ctx, safe.Chain, req.CreatedAt)
	logger.Printf("store.ReadLatestOperationParams(%d) => %v %v", safe.Chain, plan, err)
	if err != nil {
		return fmt.Errorf("store.ReadLatestOperationParams(%d) => %v", safe.Chain, err)
	} else if plan == nil || !plan.TransactionMinimum.IsPositive() {
		return node.refundAndFailRequest(ctx, req, safe.Receivers, int(safe.Threshold))
	}
	if req.Amount.Cmp(plan.TransactionMinimum) < 0 {
		return node.store.FailRequest(ctx, req.Id)
	}

	bondId, _, err := node.getBondAsset(ctx, id.String(), req.Holder)
	logger.Printf("node.getBondAsset(%s, %s) => %s %v", id.String(), req.Holder, bondId, err)
	if err != nil {
		return fmt.Errorf("node.getBondAsset(%s, %s) => %v", id.String(), req.Holder, err)
	}
	if crypto.NewHash([]byte(req.AssetId)) != bondId {
		return node.store.FailRequest(ctx, req.Id)
	}

	extra, _ := hex.DecodeString(req.Extra)
	if len(extra) < 33 {
		return node.store.FailRequest(ctx, req.Id)
	}

	mainInputs, err := node.store.ListAllBitcoinUTXOsForHolder(ctx, req.Holder)
	if err != nil {
		return fmt.Errorf("store.ListAllBitcoinUTXOsForHolder(%s) => %v", req.Holder, err)
	}
	switch extra[0] {
	case common.FlagProposeNormalTransaction:
	case common.FlagProposeRecoveryTransaction:
		for _, input := range mainInputs {
			input.RouteBackup = true
		}
	default:
		return node.store.FailRequest(ctx, req.Id)
	}
	extra = extra[1:]

	iid, err := uuid.FromBytes(extra[:16])
	if err != nil || iid.String() == uuid.Nil.String() {
		return node.store.FailRequest(ctx, req.Id)
	}
	info, err := node.store.ReadNetworkInfo(ctx, iid.String())
	logger.Printf("store.ReadNetworkInfo(%s) => %v %v", iid.String(), info, err)
	if err != nil {
		return fmt.Errorf("store.ReadNetworkInfo(%s) => %v", iid.String(), err)
	}
	if info == nil || info.Chain != safe.Chain {
		return node.store.FailRequest(ctx, req.Id)
	}

	var outputs []*bitcoin.Output
	ver, _ := common.ReadKernelTransaction(node.conf.MixinRPC, req.MixinHash)
	if len(extra[16:]) == 32 && len(ver.References) == 1 && ver.References[0].String() == hex.EncodeToString(extra[16:]) {
		stx, _ := common.ReadKernelTransaction(node.conf.MixinRPC, ver.References[0])
		extra := common.DecodeMixinObjectExtra(stx.Extra)
		var recipients [][2]string // TODO better encoding
		err = json.Unmarshal(extra, &recipients)
		if err != nil {
			return node.store.FailRequest(ctx, req.Id)
		}
		var total decimal.Decimal
		for _, rp := range recipients {
			script, err := bitcoin.ParseAddress(rp[0], safe.Chain)
			logger.Printf("bitcoin.ParseAddress(%s, %d) => %x %v", string(extra), safe.Chain, script, err)
			if err != nil {
				return node.store.FailRequest(ctx, req.Id)
			}
			amt, err := decimal.NewFromString(rp[1])
			if err != nil {
				return node.store.FailRequest(ctx, req.Id)
			}
			if amt.Cmp(plan.TransactionMinimum) < 0 {
				return node.store.FailRequest(ctx, req.Id)
			}
			total = total.Add(amt)
			outputs = append(outputs, &bitcoin.Output{
				Address: rp[0],
				Satoshi: bitcoin.ParseSatoshi(amt.String()),
			})
		}
		if !total.Equal(req.Amount) {
			return node.store.FailRequest(ctx, req.Id)
		}
	} else {
		script, err := bitcoin.ParseAddress(string(extra[16:]), safe.Chain)
		logger.Printf("bitcoin.ParseAddress(%s, %d) => %x %v", string(extra), safe.Chain, script, err)
		if err != nil {
			return node.store.FailRequest(ctx, req.Id)
		}
		outputs = []*bitcoin.Output{{
			Address: string(extra[16:]),
			Satoshi: bitcoin.ParseSatoshi(req.Amount.String()),
		}}
	}

	psbt, err := bitcoin.BuildPartiallySignedTransaction(mainInputs, outputs, req.Operation().IdBytes(), safe.Chain)
	logger.Printf("bitcoin.BuildPartiallySignedTransaction(%v) => %v %v", req, psbt, err)
	if bitcoin.IsInsufficientInputError(err) {
		return node.refundAndFailRequest(ctx, req, safe.Receivers, int(safe.Threshold))
	}
	if err != nil {
		return fmt.Errorf("bitcoin.BuildPartiallySignedTransaction(%v) => %v", req, err)
	}

	extra = psbt.Marshal()
	exk := node.writeStorageOrPanic(ctx, []byte(common.Base91Encode(extra)))
	typ := byte(common.ActionBitcoinSafeProposeTransaction)
	crv := SafeChainCurve(safe.Chain)
	err = node.sendObserverResponseWithReferences(ctx, req.Id, typ, crv, exk)
	if err != nil {
		return fmt.Errorf("node.sendObserverResponse(%s, %x) => %v", req.Id, exk, err)
	}

	total := decimal.Zero
	recipients := make([]map[string]string, len(outputs))
	for i, out := range outputs {
		amt := decimal.New(out.Satoshi, -bitcoin.ValuePrecision)
		recipients[i] = map[string]string{
			"receiver": out.Address, "amount": amt.String(),
		}
		total = total.Add(amt)
	}
	if !total.Equal(req.Amount) {
		return node.store.FailRequest(ctx, req.Id)
	}
	data := common.MarshalJSONOrPanic(recipients)
	tx := &store.Transaction{
		TransactionHash: psbt.Hash(),
		RawTransaction:  hex.EncodeToString(extra),
		Holder:          req.Holder,
		Chain:           safe.Chain,
		AssetId:         assetId,
		State:           common.RequestStateInitial,
		Data:            string(data),
		RequestId:       req.Id,
		CreatedAt:       req.CreatedAt,
		UpdatedAt:       req.CreatedAt,
	}
	transacionInputs := store.TransactionInputsFromBitcoin(mainInputs)
	return node.store.WriteTransactionWithRequest(ctx, tx, transacionInputs)
<<<<<<< HEAD
}

func (node *Node) processBitcoinSafeRevokeTransaction(ctx context.Context, req *common.Request) error {
	if req.Role != common.RequestRoleObserver {
		panic(req.Role)
	}
	chain := BitcoinCurveChain(req.Curve)
	safe, err := node.store.ReadSafe(ctx, req.Holder)
	if err != nil {
		return fmt.Errorf("store.ReadSafe(%s) => %v", req.Holder, err)
	}
	if safe == nil || safe.Chain != chain {
		return node.store.FailRequest(ctx, req.Id)
	}

	assetId := SafeBitcoinChainId
	switch safe.Chain {
	case SafeChainBitcoin:
	case SafeChainLitecoin:
		assetId = SafeLitecoinChainId
	default:
		panic(safe.Chain)
	}

	extra, _ := hex.DecodeString(req.Extra)
	if len(extra) < 64 {
		return node.store.FailRequest(ctx, req.Id)
	}
	rid, err := uuid.FromBytes(extra[:16])
	if err != nil {
		return node.store.FailRequest(ctx, req.Id)
	}
	tx, err := node.store.ReadTransactionByRequestId(ctx, rid.String())
	if err != nil {
		return fmt.Errorf("store.ReadTransactionByRequestId(%v) => %s %v", req, rid.String(), err)
	} else if tx == nil {
		return node.store.FailRequest(ctx, req.Id)
	} else if tx.Holder != req.Holder {
		return node.store.FailRequest(ctx, req.Id)
	} else if tx.State != common.RequestStateInitial {
		return node.store.FailRequest(ctx, req.Id)
	}

	ms := fmt.Sprintf("REVOKE:%s:%s", rid.String(), tx.TransactionHash)
	msg := bitcoin.HashMessageForSignature(ms, safe.Chain)
	err = bitcoin.VerifySignatureDER(req.Holder, msg, extra[16:])
	logger.Printf("holder: bitcoin.VerifySignatureDER(%v) => %v", req, err)
	if err != nil {
		odk, err := node.deriveBIP32WithPath(ctx, safe.Observer, common.DecodeHexOrPanic(safe.Path))
		if err != nil {
			return node.store.FailRequest(ctx, req.Id)
		}
		err = bitcoin.VerifySignatureDER(odk, msg, extra[16:])
		logger.Printf("observer: bitcoin.VerifySignatureDER(%v) => %v", req, err)
		if err != nil {
			return node.store.FailRequest(ctx, req.Id)
		}
	}

	bondId, _, err := node.getBondAsset(ctx, assetId, safe.Holder)
	logger.Printf("node.getBondAsset(%s, %s) => %s %v", assetId, req.Holder, bondId, err)
	if err != nil {
		return fmt.Errorf("node.getBondAsset(%s, %s) => %v", assetId, req.Holder, err)
	}
	var transfers []map[string]string
	err = json.Unmarshal([]byte(tx.Data), &transfers)
	if err != nil {
		panic(err)
	}
	amount := decimal.Zero
	for _, t := range transfers {
		ta := decimal.RequireFromString(t["amount"])
		if ta.Cmp(decimal.NewFromFloat(0.0001)) < 0 {
			panic(tx.Data)
		}
		amount = amount.Add(ta)
	}
	meta, err := node.fetchAssetMeta(ctx, bondId.String())
	logger.Printf("node.fetchAssetMeta(%s) => %v %v", bondId.String(), meta, err)
	if err != nil {
		return fmt.Errorf("node.fetchAssetMeta(%s) => %v", bondId.String(), err)
	}
	if meta.Chain != SafeChainMVM {
		return node.store.FailRequest(ctx, req.Id)
	}
	err = node.buildTransaction(ctx, meta.AssetId, safe.Receivers, int(safe.Threshold), amount.String(), nil, req.Id)
	if err != nil {
		return err
	}

	return node.store.RevokeTransactionWithRequest(ctx, tx, safe, req)
=======
>>>>>>> 4590287c
}

func (node *Node) processBitcoinSafeApproveTransaction(ctx context.Context, req *common.Request) error {
	if req.Role != common.RequestRoleObserver {
		panic(req.Role)
	}
	chain := SafeCurveChain(req.Curve)
	safe, err := node.store.ReadSafe(ctx, req.Holder)
	if err != nil {
		return fmt.Errorf("store.ReadSafe(%s) => %v", req.Holder, err)
	}
	if safe == nil || safe.Chain != chain {
		return node.store.FailRequest(ctx, req.Id)
	}

	extra, _ := hex.DecodeString(req.Extra)
	if len(extra) != 48 {
		return node.store.FailRequest(ctx, req.Id)
	}
	rid, err := uuid.FromBytes(extra[:16])
	if err != nil {
		return node.store.FailRequest(ctx, req.Id)
	}
	tx, err := node.store.ReadTransactionByRequestId(ctx, rid.String())
	if err != nil {
		return fmt.Errorf("store.ReadTransactionByRequestId(%v) => %s %v", req, rid.String(), err)
	} else if tx == nil {
		return node.store.FailRequest(ctx, req.Id)
	} else if tx.Holder != req.Holder {
		return node.store.FailRequest(ctx, req.Id)
	}

	var ref crypto.Hash
	copy(ref[:], extra[16:])
	raw := node.readStorageExtraFromObserver(ctx, ref)
	signed := bitcoin.CheckTransactionPartiallySignedBy(hex.EncodeToString(raw), tx.Holder)
	logger.Printf("bitcoin.CheckTransactionPartiallySignedBy(%x, %s) => %t", raw, tx.Holder, signed)
	if !signed {
		return node.store.FailRequest(ctx, req.Id)
	}
	hpsbt, _ := bitcoin.UnmarshalPartiallySignedTransaction(raw)

	b := common.DecodeHexOrPanic(tx.RawTransaction)
	psbt, _ := bitcoin.UnmarshalPartiallySignedTransaction(b)
	msgTx := psbt.UnsignedTx
	if msgTx.TxHash() != hpsbt.UnsignedTx.TxHash() {
		return node.store.FailRequest(ctx, req.Id)
	}

	var requests []*store.SignatureRequest
	for idx := range msgTx.TxIn {
		hash := psbt.SigHash(idx)
		pop := msgTx.TxIn[idx].PreviousOutPoint
		if !bytes.Equal(hash, hpsbt.SigHash(idx)) {
			continue
		}

		required := node.checkBitcoinUTXOSignatureRequired(ctx, pop)
		logger.Printf("node.checkBitcoinUTXOSignatureRequired(%s, %d) => %t", pop.Hash.String(), pop.Index, required)
		if !required {
			continue
		}

		pending, err := node.checkTransactionIndexSignaturePending(ctx, tx.TransactionHash, idx, req)
		logger.Printf("node.checkTransactionIndexSignaturePending(%s, %d) => %t %v", tx.TransactionHash, idx, pending, err)
		if err != nil {
			return err
		} else if pending {
			continue
		}

		sr := &store.SignatureRequest{
			TransactionHash: tx.TransactionHash,
			InputIndex:      idx,
			Signer:          safe.Signer,
			Curve:           req.Curve,
			Message:         hex.EncodeToString(hash),
			State:           common.RequestStateInitial,
			CreatedAt:       req.CreatedAt,
			UpdatedAt:       req.CreatedAt,
		}
		sr.RequestId = common.UniqueId(req.Id, sr.Message)
		requests = append(requests, sr)
	}
	err = node.store.WriteSignatureRequestsWithRequest(ctx, requests, tx.TransactionHash, req)
	logger.Printf("store.WriteSignatureRequestsWithRequest(%s, %d, %v) => %v", tx.TransactionHash, len(requests), req, err)
	if err != nil {
		return fmt.Errorf("store.WriteSignatureRequestsWithRequest(%s) => %v", tx.TransactionHash, err)
	}

	for _, sr := range requests {
		err := node.sendSignerSignRequest(ctx, sr, safe.Path)
		if err != nil {
			return fmt.Errorf("node.sendSignerSignRequest(%v) => %v", sr, err)
		}
	}
	return nil
}

func (node *Node) processBitcoinSafeSignatureResponse(ctx context.Context, req *common.Request, safe *store.Safe, tx *store.Transaction, old *store.SignatureRequest) error {
	if req.Role != common.RequestRoleSigner {
		panic(req.Role)
	}

	spk, err := node.deriveBIP32WithPath(ctx, safe.Signer, common.DecodeHexOrPanic(safe.Path))
	if err != nil {
		return fmt.Errorf("node.deriveBIP32WithPath(%s, %s) => %v", safe.Signer, safe.Path, err)
	}
	sig, _ := hex.DecodeString(req.Extra)
	msg := common.DecodeHexOrPanic(old.Message)
	err = bitcoin.VerifySignatureDER(spk, msg, sig)
	logger.Printf("node.verifyBitcoinSignatureWithPath(%v) => %v", req, err)
	if err != nil {
		return node.store.FailRequest(ctx, req.Id)
	}

	err = node.store.FinishSignatureRequest(ctx, req)
	logger.Printf("store.FinishSignatureRequest(%s) => %v", req.Id, err)
	if err != nil {
		return fmt.Errorf("store.FinishSignatureRequest(%s) => %v", req.Id, err)
	}

	b := common.DecodeHexOrPanic(tx.RawTransaction)
	spsbt, _ := bitcoin.UnmarshalPartiallySignedTransaction(b)
	msgTx := spsbt.UnsignedTx

	requests, err := node.store.ListAllSignaturesForTransaction(ctx, old.TransactionHash, common.RequestStatePending)
	logger.Printf("store.ListAllSignaturesForTransaction(%s) => %d %v", old.TransactionHash, len(requests), err)
	if err != nil {
		return fmt.Errorf("store.ListAllSignaturesForTransaction(%s) => %v", old.TransactionHash, err)
	}

	for idx := range msgTx.TxIn {
		pop := msgTx.TxIn[idx].PreviousOutPoint
		required := node.checkBitcoinUTXOSignatureRequired(ctx, pop)
		if !required {
			continue
		}

		sr := requests[idx]
		if sr == nil {
			return node.store.FailRequest(ctx, req.Id)
		}
		hash := spsbt.SigHash(idx)
		msg := common.DecodeHexOrPanic(sr.Message)
		if !bytes.Equal(hash, msg) {
			panic(sr.Message)
		}
		sig := common.DecodeHexOrPanic(sr.Signature.String)
		err = bitcoin.VerifySignatureDER(spk, msg, sig)
		if err != nil {
			panic(sr.Signature.String)
		}
		spsbt.Inputs[idx].PartialSigs = []*psbt.PartialSig{{
			PubKey:    common.DecodeHexOrPanic(spk),
			Signature: sig,
		}}
	}

	exk := node.writeStorageOrPanic(ctx, []byte(common.Base91Encode(spsbt.Marshal())))
	id := common.UniqueId(old.TransactionHash, hex.EncodeToString(exk[:]))
	typ := byte(common.ActionBitcoinSafeApproveTransaction)
	crv := SafeChainCurve(safe.Chain)
	err = node.sendObserverResponseWithReferences(ctx, id, typ, crv, exk)
	if err != nil {
		return fmt.Errorf("node.sendObserverResponse(%s, %x) => %v", id, exk, err)
	}
	raw := hex.EncodeToString(spsbt.Marshal())
<<<<<<< HEAD
	err = node.store.FinishTransactionSignaturesWithRequest(ctx, old.TransactionHash, raw, req, int64(len(msgTx.TxIn)), tx.Chain)
=======
	err = node.store.FinishTransactionSignaturesWithRequest(ctx, old.TransactionHash, raw, req, int64(len(msgTx.TxIn)), safe)
>>>>>>> 4590287c
	logger.Printf("store.FinishTransactionSignaturesWithRequest(%s, %s, %v) => %v", old.TransactionHash, raw, req, err)
	return err
}

func (node *Node) buildBitcoinWitnessAccountWithDerivation(ctx context.Context, holder, signer, observer string, path []byte, timelock time.Duration, chain byte) (*bitcoin.WitnessScriptAccount, error) {
	sdk, err := node.deriveBIP32WithPath(ctx, signer, path)
	logger.Verbosef("bitcoin.DeriveBIP32(%s) => %s %v", signer, sdk, err)
	if err != nil {
		return nil, fmt.Errorf("bitcoin.DeriveBIP32(%s) => %v", signer, err)
	}
	odk, err := node.deriveBIP32WithPath(ctx, observer, path)
	logger.Verbosef("bitcoin.DeriveBIP32(%s) => %s %v", observer, odk, err)
	if err != nil {
		return nil, fmt.Errorf("bitcoin.DeriveBIP32(%s) => %v", observer, err)
	}
	return bitcoin.BuildWitnessScriptAccount(holder, sdk, odk, timelock, chain)
}

func (node *Node) verifyBitcoinSignatureWithPath(ctx context.Context, public, path string, msg, sig []byte) error {
	spk, err := node.deriveBIP32WithPath(ctx, public, common.DecodeHexOrPanic(path))
	if err != nil {
		panic(public)
	}
	return bitcoin.VerifySignatureDER(spk, msg, sig)
}

func (node *Node) deriveBIP32WithPath(ctx context.Context, public string, path8 []byte) (string, error) {
	if path8[0] > 3 {
		panic(path8[0])
	}
	path32 := make([]uint32, path8[0])
	for i := 0; i < int(path8[0]); i++ {
		path32[i] = uint32(path8[1+i])
	}
	sk, err := node.store.ReadKey(ctx, public)
	if err != nil {
		return "", fmt.Errorf("store.ReadKey(%s) => %v", public, err)
	}
	_, sdk, err := bitcoin.DeriveBIP32(public, common.DecodeHexOrPanic(sk.Extra), path32...)
	return sdk, err
}

func (node *Node) checkTransactionIndexSignaturePending(ctx context.Context, hash string, index int, req *common.Request) (bool, error) {
	old, err := node.store.ReadSignatureRequestByTransactionIndex(ctx, hash, index)
	if err != nil {
		return false, err
	}
	if old == nil {
		return false, nil
	}
	if old.State != common.RequestStateInitial {
		return true, nil
	}
	return old.CreatedAt.Add(SafeSignatureTimeout).After(req.CreatedAt), nil
}

func (node *Node) checkBitcoinUTXOSignatureRequired(ctx context.Context, pop wire.OutPoint) bool {
	utxo, _, _ := node.store.ReadBitcoinUTXO(ctx, pop.Hash.String(), int(pop.Index))
	return bitcoin.CheckMultisigHolderSignerScript(utxo.Script)
}<|MERGE_RESOLUTION|>--- conflicted
+++ resolved
@@ -191,87 +191,6 @@
 	return nil
 }
 
-<<<<<<< HEAD
-func (node *Node) tryToCloseBitcoinAccountsFromUnannouncedRecovery(ctx context.Context, req *common.Request, btx *bitcoin.RPCTransaction, chain byte) ([]string, error) {
-	var safe *store.Safe
-	var inputs []*bitcoin.Input
-	for _, vin := range btx.Vin {
-		in, spentBy, err := node.store.ReadBitcoinUTXO(ctx, vin.TxId, int(vin.VOUT))
-		if err != nil {
-			return nil, fmt.Errorf("store.ReadBitcoinUTXO(%s, %d) => %v", vin.TxId, vin.VOUT, err)
-		}
-		if in == nil || spentBy != "" {
-			continue
-		}
-		addr, err := bitcoin.EncodeAddress(in.Script, chain)
-		if err != nil {
-			panic(in.TransactionHash)
-		}
-		another, err := node.store.ReadSafeByAddress(ctx, addr)
-		if err != nil {
-			return nil, fmt.Errorf("store.ReadSafeByAddress(%s) => %v", addr, err)
-		}
-		if safe == nil {
-			safe = another
-		}
-		if safe.Holder != another.Holder {
-			return nil, fmt.Errorf("tryToCloseBitcoinAccountsFromUnannouncedRecovery(%v)", btx)
-		}
-		inputs = append(inputs, in)
-	}
-	if len(inputs) == 0 {
-		return nil, nil
-	}
-	if safe.State != SafeStateApproved { // TODO close multiple safes
-		return nil, nil
-	}
-	signedByHolder := bitcoin.CheckTransactionPartiallySignedBy(btx.Hex, safe.Holder)
-	logger.Printf("bitcoin.CheckTransactionPartiallySignedBy(%s, %s) => %t", btx.Hex, safe.Holder, signedByHolder)
-	if !signedByHolder {
-		return nil, fmt.Errorf("tryToCloseBitcoinAccountsFromUnannouncedRecovery(%v)", btx)
-	}
-	opk, err := node.deriveBIP32WithPath(ctx, safe.Observer, common.DecodeHexOrPanic(safe.Path))
-	if err != nil {
-		return nil, fmt.Errorf("bitcoin.DeriveBIP32(%s) => %v", safe.Observer, err)
-	}
-	signedByObserver := bitcoin.CheckTransactionPartiallySignedBy(btx.Hex, opk)
-	logger.Printf("bitcoin.CheckTransactionPartiallySignedBy(%s, %s) => %t", btx.Hex, opk, signedByObserver)
-	if !signedByObserver {
-		return nil, fmt.Errorf("tryToCloseBitcoinAccountsFromUnannouncedRecovery(%v)", btx)
-	}
-	rtx, err := btcutil.NewTxFromBytes(common.DecodeHexOrPanic(btx.Hex))
-	if err != nil {
-		return nil, err
-	}
-	out := rtx.MsgTx().TxOut[0]
-	amt := decimal.New(out.Value, -bitcoin.ValuePrecision)
-	receiver, err := bitcoin.ExtractPkScriptAddr(out.PkScript, chain)
-	logger.Printf("bitcoin.ExtractPkScriptAddr(%x) => %s %v", out.PkScript, receiver, err)
-	if err != nil {
-		panic(err)
-	}
-	data := common.MarshalJSONOrPanic([]map[string]string{{
-		"receiver": receiver,
-		"amount":   amt.String(),
-	}})
-	tx := &store.Transaction{
-		TransactionHash: btx.TxId,
-		RawTransaction:  btx.Hex,
-		Holder:          req.Holder,
-		Chain:           chain,
-		State:           common.RequestStateDone,
-		Data:            string(data),
-		RequestId:       req.Id,
-		CreatedAt:       req.CreatedAt,
-		UpdatedAt:       req.CreatedAt,
-	}
-	transacionInputs := store.TransactionInputsFromBitcoin(inputs)
-	err = node.store.CloseAccountByTransactionWithRequest(ctx, tx, transacionInputs, common.RequestStatePending)
-	return []string{safe.Holder}, err
-}
-
-=======
->>>>>>> 4590287c
 func (node *Node) closeBitcoinAccountWithHolder(ctx context.Context, req *common.Request, safe *store.Safe, raw []byte, mainInputs []*bitcoin.Input, receiver string) error {
 	opsbt, _ := bitcoin.UnmarshalPartiallySignedTransaction(raw)
 	msgTx := opsbt.UnsignedTx
@@ -659,100 +578,6 @@
 	}
 	transacionInputs := store.TransactionInputsFromBitcoin(mainInputs)
 	return node.store.WriteTransactionWithRequest(ctx, tx, transacionInputs)
-<<<<<<< HEAD
-}
-
-func (node *Node) processBitcoinSafeRevokeTransaction(ctx context.Context, req *common.Request) error {
-	if req.Role != common.RequestRoleObserver {
-		panic(req.Role)
-	}
-	chain := BitcoinCurveChain(req.Curve)
-	safe, err := node.store.ReadSafe(ctx, req.Holder)
-	if err != nil {
-		return fmt.Errorf("store.ReadSafe(%s) => %v", req.Holder, err)
-	}
-	if safe == nil || safe.Chain != chain {
-		return node.store.FailRequest(ctx, req.Id)
-	}
-
-	assetId := SafeBitcoinChainId
-	switch safe.Chain {
-	case SafeChainBitcoin:
-	case SafeChainLitecoin:
-		assetId = SafeLitecoinChainId
-	default:
-		panic(safe.Chain)
-	}
-
-	extra, _ := hex.DecodeString(req.Extra)
-	if len(extra) < 64 {
-		return node.store.FailRequest(ctx, req.Id)
-	}
-	rid, err := uuid.FromBytes(extra[:16])
-	if err != nil {
-		return node.store.FailRequest(ctx, req.Id)
-	}
-	tx, err := node.store.ReadTransactionByRequestId(ctx, rid.String())
-	if err != nil {
-		return fmt.Errorf("store.ReadTransactionByRequestId(%v) => %s %v", req, rid.String(), err)
-	} else if tx == nil {
-		return node.store.FailRequest(ctx, req.Id)
-	} else if tx.Holder != req.Holder {
-		return node.store.FailRequest(ctx, req.Id)
-	} else if tx.State != common.RequestStateInitial {
-		return node.store.FailRequest(ctx, req.Id)
-	}
-
-	ms := fmt.Sprintf("REVOKE:%s:%s", rid.String(), tx.TransactionHash)
-	msg := bitcoin.HashMessageForSignature(ms, safe.Chain)
-	err = bitcoin.VerifySignatureDER(req.Holder, msg, extra[16:])
-	logger.Printf("holder: bitcoin.VerifySignatureDER(%v) => %v", req, err)
-	if err != nil {
-		odk, err := node.deriveBIP32WithPath(ctx, safe.Observer, common.DecodeHexOrPanic(safe.Path))
-		if err != nil {
-			return node.store.FailRequest(ctx, req.Id)
-		}
-		err = bitcoin.VerifySignatureDER(odk, msg, extra[16:])
-		logger.Printf("observer: bitcoin.VerifySignatureDER(%v) => %v", req, err)
-		if err != nil {
-			return node.store.FailRequest(ctx, req.Id)
-		}
-	}
-
-	bondId, _, err := node.getBondAsset(ctx, assetId, safe.Holder)
-	logger.Printf("node.getBondAsset(%s, %s) => %s %v", assetId, req.Holder, bondId, err)
-	if err != nil {
-		return fmt.Errorf("node.getBondAsset(%s, %s) => %v", assetId, req.Holder, err)
-	}
-	var transfers []map[string]string
-	err = json.Unmarshal([]byte(tx.Data), &transfers)
-	if err != nil {
-		panic(err)
-	}
-	amount := decimal.Zero
-	for _, t := range transfers {
-		ta := decimal.RequireFromString(t["amount"])
-		if ta.Cmp(decimal.NewFromFloat(0.0001)) < 0 {
-			panic(tx.Data)
-		}
-		amount = amount.Add(ta)
-	}
-	meta, err := node.fetchAssetMeta(ctx, bondId.String())
-	logger.Printf("node.fetchAssetMeta(%s) => %v %v", bondId.String(), meta, err)
-	if err != nil {
-		return fmt.Errorf("node.fetchAssetMeta(%s) => %v", bondId.String(), err)
-	}
-	if meta.Chain != SafeChainMVM {
-		return node.store.FailRequest(ctx, req.Id)
-	}
-	err = node.buildTransaction(ctx, meta.AssetId, safe.Receivers, int(safe.Threshold), amount.String(), nil, req.Id)
-	if err != nil {
-		return err
-	}
-
-	return node.store.RevokeTransactionWithRequest(ctx, tx, safe, req)
-=======
->>>>>>> 4590287c
 }
 
 func (node *Node) processBitcoinSafeApproveTransaction(ctx context.Context, req *common.Request) error {
@@ -921,11 +746,7 @@
 		return fmt.Errorf("node.sendObserverResponse(%s, %x) => %v", id, exk, err)
 	}
 	raw := hex.EncodeToString(spsbt.Marshal())
-<<<<<<< HEAD
-	err = node.store.FinishTransactionSignaturesWithRequest(ctx, old.TransactionHash, raw, req, int64(len(msgTx.TxIn)), tx.Chain)
-=======
 	err = node.store.FinishTransactionSignaturesWithRequest(ctx, old.TransactionHash, raw, req, int64(len(msgTx.TxIn)), safe)
->>>>>>> 4590287c
 	logger.Printf("store.FinishTransactionSignaturesWithRequest(%s, %s, %v) => %v", old.TransactionHash, raw, req, err)
 	return err
 }
