package store

import (
	"context"
	"database/sql"
	"fmt"
	"strings"
	"time"

	"github.com/MixinNetwork/safe/apps/bitcoin"
<<<<<<< HEAD
	"github.com/MixinNetwork/safe/apps/mixin"
=======
	"github.com/MixinNetwork/safe/apps/ethereum"
>>>>>>> 4590287c
	"github.com/MixinNetwork/safe/common"
)

type Transaction struct {
	TransactionHash string
	RawTransaction  string
	Holder          string
	Chain           byte
	AssetId         string
	State           int
	Data            string
	RequestId       string
	CreatedAt       time.Time
	UpdatedAt       time.Time
}

type TransactionInput struct {
	Hash  string
	Index uint32
}

var transactionCols = []string{"transaction_hash", "raw_transaction", "holder", "chain", "asset_id", "state", "data", "request_id", "created_at", "updated_at"}

func TransactionInputsFromBitcoin(mainInputs []*bitcoin.Input) []*TransactionInput {
	inputs := make([]*TransactionInput, len(mainInputs))
	for i, in := range mainInputs {
		inputs[i] = &TransactionInput{
			Hash:  in.TransactionHash,
			Index: in.Index,
		}
	}
	return inputs
}

func TransactionInputsFromRawTransaction(trx *Transaction) []*TransactionInput {
	b := common.DecodeHexOrPanic(trx.RawTransaction)
	var inputs []*TransactionInput
	switch trx.Chain {
	case bitcoin.ChainBitcoin, bitcoin.ChainLitecoin:
		psbt, _ := bitcoin.UnmarshalPartiallySignedTransaction(b)
		for _, in := range psbt.UnsignedTx.TxIn {
			pop := in.PreviousOutPoint
			inputs = append(inputs, &TransactionInput{
				Hash:  pop.Hash.String(),
				Index: pop.Index,
			})
		}
<<<<<<< HEAD
	case mixin.ChainMixinKernel:
		ver, _ := mixin.ParsePartiallySignedTransaction(b)
		for _, in := range ver.Inputs {
			inputs = append(inputs, &TransactionInput{
				Hash:  in.Hash.String(),
				Index: uint32(in.Index),
			})
		}
=======
>>>>>>> 4590287c
	default:
		panic(trx.Chain)
	}
	return inputs
}

func (s *SQLite3Store) ReadTransactionByRequestId(ctx context.Context, requestId string) (*Transaction, error) {
	tx, err := s.db.BeginTx(ctx, nil)
	if err != nil {
		return nil, err
	}
	defer tx.Rollback()

	var hash string
	query := "SELECT transaction_hash FROM transactions WHERE request_id=?"
	row := tx.QueryRowContext(ctx, query, requestId)
	err = row.Scan(&hash)
	if err == sql.ErrNoRows {
		return nil, nil
	} else if err != nil {
		return nil, err
	}

	return s.readTransaction(ctx, tx, hash)
}

func (s *SQLite3Store) ReadTransaction(ctx context.Context, hash string) (*Transaction, error) {
	tx, err := s.db.BeginTx(ctx, nil)
	if err != nil {
		return nil, err
	}
	defer tx.Rollback()

	return s.readTransaction(ctx, tx, hash)
}

func (s *SQLite3Store) CountUnfinishedTransactionsByHolder(ctx context.Context, holder string) (int, error) {
	query := "SELECT COUNT(*) FROM transactions WHERE holder=? AND state=?"
	row := s.db.QueryRowContext(ctx, query, holder, common.RequestStateInitial)

	var count int
	err := row.Scan(&count)
	if err == sql.ErrNoRows {
		return 0, nil
	}
	return count, err
}

<<<<<<< HEAD
=======
func (s *SQLite3Store) ReadUnfinishedTransactionsByHolder(ctx context.Context, holder string) ([]*Transaction, error) {
	query := fmt.Sprintf("SELECT %s FROM transactions WHERE holder=? AND state IN (?, ?)", strings.Join(transactionCols, ","))
	rows, err := s.db.QueryContext(ctx, query, holder, common.RequestStateInitial, common.RequestStatePending)
	if err != nil {
		return nil, err
	}
	defer rows.Close()

	var txs []*Transaction
	for rows.Next() {
		var tx Transaction
		err = rows.Scan(&tx.TransactionHash, &tx.RawTransaction, &tx.Holder, &tx.Chain, &tx.AssetId, &tx.State, &tx.Data, &tx.RequestId, &tx.CreatedAt, &tx.UpdatedAt)
		if err != nil {
			return nil, err
		}
		txs = append(txs, &tx)
	}
	return txs, nil
}

>>>>>>> 4590287c
func (s *SQLite3Store) CloseAccountByTransactionWithRequest(ctx context.Context, trx *Transaction, utxos []*TransactionInput, utxoState int) error {
	s.mutex.Lock()
	defer s.mutex.Unlock()

	tx, err := s.db.BeginTx(ctx, nil)
	if err != nil {
		return err
	}
	defer tx.Rollback()

	err = s.execOne(ctx, tx, "UPDATE safes SET state=?, updated_at=? WHERE holder=? AND state=?",
		common.RequestStateFailed, trx.CreatedAt, trx.Holder, common.RequestStateDone)
	if err != nil {
		return fmt.Errorf("UPDATE safes %v", err)
	}

	err = s.writeTransactionWithRequest(ctx, tx, trx, utxos, utxoState)
	if err != nil {
		return err
	}
	return tx.Commit()
}

<<<<<<< HEAD
=======
func (s *SQLite3Store) WriteInitialTransaction(ctx context.Context, trx *Transaction) error {
	s.mutex.Lock()
	defer s.mutex.Unlock()

	tx, err := s.db.BeginTx(ctx, nil)
	if err != nil {
		return err
	}
	defer tx.Rollback()

	vals := []any{trx.TransactionHash, trx.RawTransaction, trx.Holder, trx.Chain, trx.AssetId, trx.State, trx.Data, trx.RequestId, trx.CreatedAt, trx.UpdatedAt}
	err = s.execOne(ctx, tx, buildInsertionSQL("transactions", transactionCols), vals...)
	if err != nil {
		return fmt.Errorf("INSERT transactions %v", err)
	}
	return tx.Commit()
}

func (s *SQLite3Store) UpdateInitialTransaction(ctx context.Context, hash, raw string) error {
	s.mutex.Lock()
	defer s.mutex.Unlock()

	tx, err := s.db.BeginTx(ctx, nil)
	if err != nil {
		return err
	}
	defer tx.Rollback()

	err = s.execOne(ctx, tx, "UPDATE transactions SET raw_transaction=?, updated_at=? WHERE transaction_hash=?",
		raw, time.Now().UTC(), hash)
	if err != nil {
		return fmt.Errorf("UPDATE transactions %v", err)
	}
	return tx.Commit()
}

>>>>>>> 4590287c
func (s *SQLite3Store) WriteTransactionWithRequest(ctx context.Context, trx *Transaction, utxos []*TransactionInput) error {
	s.mutex.Lock()
	defer s.mutex.Unlock()

	tx, err := s.db.BeginTx(ctx, nil)
	if err != nil {
		return err
	}
	defer tx.Rollback()

	err = s.writeTransactionWithRequest(ctx, tx, trx, utxos, common.RequestStatePending)
	if err != nil {
		return err
	}
	return tx.Commit()
}

func (s *SQLite3Store) writeTransactionWithRequest(ctx context.Context, tx *sql.Tx, trx *Transaction, utxos []*TransactionInput, utxoState int) error {
	vals := []any{trx.TransactionHash, trx.RawTransaction, trx.Holder, trx.Chain, trx.AssetId, trx.State, trx.Data, trx.RequestId, trx.CreatedAt, trx.UpdatedAt}
	err := s.execOne(ctx, tx, buildInsertionSQL("transactions", transactionCols), vals...)
	if err != nil {
		return fmt.Errorf("INSERT transactions %v", err)
	}
	err = s.execOne(ctx, tx, "UPDATE requests SET state=?, updated_at=? WHERE request_id=?",
		common.RequestStateDone, time.Now().UTC(), trx.RequestId)
	if err != nil {
		return fmt.Errorf("UPDATE requests %v", err)
	}
<<<<<<< HEAD
	table := transactionInputTable(trx.Chain)
	query := fmt.Sprintf("UPDATE %s SET state=?, spent_by=?, updated_at=? WHERE transaction_hash=? AND output_index=?", table)
=======
	if !transactionHasOutputs(trx.Chain) {
		return nil
	}
	query := "UPDATE bitcoin_outputs SET state=?, spent_by=?, updated_at=? WHERE transaction_hash=? AND output_index=?"
>>>>>>> 4590287c
	for _, utxo := range utxos {
		err = s.execOne(ctx, tx, query, utxoState, trx.TransactionHash, trx.UpdatedAt, utxo.Hash, utxo.Index)
		if err != nil {
			return fmt.Errorf("UPDATE %s %v", table, err)
		}
	}
	return nil
}

func (s *SQLite3Store) RevokeTransactionWithRequest(ctx context.Context, trx *Transaction, safe *Safe, req *common.Request) error {
	s.mutex.Lock()
	defer s.mutex.Unlock()

	tx, err := s.db.BeginTx(ctx, nil)
	if err != nil {
		return err
	}
	defer tx.Rollback()

<<<<<<< HEAD
	table := transactionInputTable(trx.Chain)
	inputs := TransactionInputsFromRawTransaction(trx)
	update := fmt.Sprintf("UPDATE %s SET state=?, spent_by=?, updated_at=? WHERE transaction_hash=? AND output_index=? AND spent_by=?", table)
	query := fmt.Sprintf("SELECT address FROM %s WHERE transaction_hash=? AND output_index=?", table)
	for _, in := range inputs {
		err = s.execOne(ctx, tx, update, common.RequestStateInitial, nil, req.CreatedAt, in.Hash, in.Index, trx.TransactionHash)
		if err != nil {
			return fmt.Errorf("UPDATE %s %v", table, err)
		}

		var receiver string
		row := tx.QueryRowContext(ctx, query, in.Hash, in.Index)
		err = row.Scan(&receiver)
		if err != nil {
			return err
		}
		if receiver != safe.Address {
			panic(trx.TransactionHash)
=======
	if transactionHasOutputs(trx.Chain) {
		inputs := TransactionInputsFromRawTransaction(trx)
		update := "UPDATE bitcoin_outputs SET state=?, spent_by=?, updated_at=? WHERE transaction_hash=? AND output_index=? AND spent_by=?"
		query := "SELECT address FROM bitcoin_outputs WHERE transaction_hash=? AND output_index=?"
		for _, in := range inputs {
			err = s.execOne(ctx, tx, update, common.RequestStateInitial, nil, req.CreatedAt, in.Hash, in.Index, trx.TransactionHash)
			if err != nil {
				return fmt.Errorf("UPDATE bitcoin_outputs %v", err)
			}

			var receiver string
			row := tx.QueryRowContext(ctx, query, in.Hash, in.Index)
			err = row.Scan(&receiver)
			if err != nil {
				return err
			}
			if receiver != safe.Address {
				panic(trx.TransactionHash)
			}
>>>>>>> 4590287c
		}
	}

	err = s.execOne(ctx, tx, "UPDATE transactions SET state=?, updated_at=? WHERE transaction_hash=? AND state=?",
		common.RequestStateFailed, req.CreatedAt, trx.TransactionHash, common.RequestStateInitial)
	if err != nil {
		return fmt.Errorf("UPDATE transactions %v", err)
	}

	err = s.execOne(ctx, tx, "UPDATE requests SET state=?, updated_at=? WHERE request_id=?",
		common.RequestStateDone, time.Now().UTC(), req.Id)
	if err != nil {
		return fmt.Errorf("UPDATE requests %v", err)
	}

	return tx.Commit()
}

func (s *SQLite3Store) readTransaction(ctx context.Context, tx *sql.Tx, transactionHash string) (*Transaction, error) {
	query := fmt.Sprintf("SELECT %s FROM transactions WHERE transaction_hash=?", strings.Join(transactionCols, ","))
	row := tx.QueryRowContext(ctx, query, transactionHash)

	var trx Transaction
	err := row.Scan(&trx.TransactionHash, &trx.RawTransaction, &trx.Holder, &trx.Chain, &trx.AssetId, &trx.State, &trx.Data, &trx.RequestId, &trx.CreatedAt, &trx.UpdatedAt)
	if err == sql.ErrNoRows {
		return nil, nil
	}
	return &trx, err
}

<<<<<<< HEAD
func transactionInputTable(chain byte) string {
	switch chain {
	case bitcoin.ChainBitcoin, bitcoin.ChainLitecoin:
		return "bitcoin_outputs"
	case mixin.ChainMixinKernel:
		return "mixin_outputs"
=======
func transactionHasOutputs(chain byte) bool {
	switch chain {
	case bitcoin.ChainBitcoin, bitcoin.ChainLitecoin:
		return true
	case ethereum.ChainEthereum, ethereum.ChainMVM:
		return false
>>>>>>> 4590287c
	default:
		panic(chain)
	}
}<|MERGE_RESOLUTION|>--- conflicted
+++ resolved
@@ -8,11 +8,8 @@
 	"time"
 
 	"github.com/MixinNetwork/safe/apps/bitcoin"
-<<<<<<< HEAD
+	"github.com/MixinNetwork/safe/apps/ethereum"
 	"github.com/MixinNetwork/safe/apps/mixin"
-=======
-	"github.com/MixinNetwork/safe/apps/ethereum"
->>>>>>> 4590287c
 	"github.com/MixinNetwork/safe/common"
 )
 
@@ -60,7 +57,6 @@
 				Index: pop.Index,
 			})
 		}
-<<<<<<< HEAD
 	case mixin.ChainMixinKernel:
 		ver, _ := mixin.ParsePartiallySignedTransaction(b)
 		for _, in := range ver.Inputs {
@@ -69,8 +65,6 @@
 				Index: uint32(in.Index),
 			})
 		}
-=======
->>>>>>> 4590287c
 	default:
 		panic(trx.Chain)
 	}
@@ -119,8 +113,6 @@
 	return count, err
 }
 
-<<<<<<< HEAD
-=======
 func (s *SQLite3Store) ReadUnfinishedTransactionsByHolder(ctx context.Context, holder string) ([]*Transaction, error) {
 	query := fmt.Sprintf("SELECT %s FROM transactions WHERE holder=? AND state IN (?, ?)", strings.Join(transactionCols, ","))
 	rows, err := s.db.QueryContext(ctx, query, holder, common.RequestStateInitial, common.RequestStatePending)
@@ -141,7 +133,6 @@
 	return txs, nil
 }
 
->>>>>>> 4590287c
 func (s *SQLite3Store) CloseAccountByTransactionWithRequest(ctx context.Context, trx *Transaction, utxos []*TransactionInput, utxoState int) error {
 	s.mutex.Lock()
 	defer s.mutex.Unlock()
@@ -165,8 +156,6 @@
 	return tx.Commit()
 }
 
-<<<<<<< HEAD
-=======
 func (s *SQLite3Store) WriteInitialTransaction(ctx context.Context, trx *Transaction) error {
 	s.mutex.Lock()
 	defer s.mutex.Unlock()
@@ -203,7 +192,6 @@
 	return tx.Commit()
 }
 
->>>>>>> 4590287c
 func (s *SQLite3Store) WriteTransactionWithRequest(ctx context.Context, trx *Transaction, utxos []*TransactionInput) error {
 	s.mutex.Lock()
 	defer s.mutex.Unlock()
@@ -232,15 +220,11 @@
 	if err != nil {
 		return fmt.Errorf("UPDATE requests %v", err)
 	}
-<<<<<<< HEAD
 	table := transactionInputTable(trx.Chain)
+	if table == "" {
+		return nil
+	}
 	query := fmt.Sprintf("UPDATE %s SET state=?, spent_by=?, updated_at=? WHERE transaction_hash=? AND output_index=?", table)
-=======
-	if !transactionHasOutputs(trx.Chain) {
-		return nil
-	}
-	query := "UPDATE bitcoin_outputs SET state=?, spent_by=?, updated_at=? WHERE transaction_hash=? AND output_index=?"
->>>>>>> 4590287c
 	for _, utxo := range utxos {
 		err = s.execOne(ctx, tx, query, utxoState, trx.TransactionHash, trx.UpdatedAt, utxo.Hash, utxo.Index)
 		if err != nil {
@@ -260,34 +244,14 @@
 	}
 	defer tx.Rollback()
 
-<<<<<<< HEAD
-	table := transactionInputTable(trx.Chain)
-	inputs := TransactionInputsFromRawTransaction(trx)
-	update := fmt.Sprintf("UPDATE %s SET state=?, spent_by=?, updated_at=? WHERE transaction_hash=? AND output_index=? AND spent_by=?", table)
-	query := fmt.Sprintf("SELECT address FROM %s WHERE transaction_hash=? AND output_index=?", table)
-	for _, in := range inputs {
-		err = s.execOne(ctx, tx, update, common.RequestStateInitial, nil, req.CreatedAt, in.Hash, in.Index, trx.TransactionHash)
-		if err != nil {
-			return fmt.Errorf("UPDATE %s %v", table, err)
-		}
-
-		var receiver string
-		row := tx.QueryRowContext(ctx, query, in.Hash, in.Index)
-		err = row.Scan(&receiver)
-		if err != nil {
-			return err
-		}
-		if receiver != safe.Address {
-			panic(trx.TransactionHash)
-=======
-	if transactionHasOutputs(trx.Chain) {
+	if table := transactionInputTable(trx.Chain); table != "" {
 		inputs := TransactionInputsFromRawTransaction(trx)
-		update := "UPDATE bitcoin_outputs SET state=?, spent_by=?, updated_at=? WHERE transaction_hash=? AND output_index=? AND spent_by=?"
-		query := "SELECT address FROM bitcoin_outputs WHERE transaction_hash=? AND output_index=?"
+		update := fmt.Sprintf("UPDATE %s SET state=?, spent_by=?, updated_at=? WHERE transaction_hash=? AND output_index=? AND spent_by=?", table)
+		query := fmt.Sprintf("SELECT address FROM %s WHERE transaction_hash=? AND output_index=?", table)
 		for _, in := range inputs {
 			err = s.execOne(ctx, tx, update, common.RequestStateInitial, nil, req.CreatedAt, in.Hash, in.Index, trx.TransactionHash)
 			if err != nil {
-				return fmt.Errorf("UPDATE bitcoin_outputs %v", err)
+				return fmt.Errorf("UPDATE %s %v", table, err)
 			}
 
 			var receiver string
@@ -299,7 +263,6 @@
 			if receiver != safe.Address {
 				panic(trx.TransactionHash)
 			}
->>>>>>> 4590287c
 		}
 	}
 
@@ -330,21 +293,14 @@
 	return &trx, err
 }
 
-<<<<<<< HEAD
 func transactionInputTable(chain byte) string {
 	switch chain {
 	case bitcoin.ChainBitcoin, bitcoin.ChainLitecoin:
 		return "bitcoin_outputs"
 	case mixin.ChainMixinKernel:
 		return "mixin_outputs"
-=======
-func transactionHasOutputs(chain byte) bool {
-	switch chain {
-	case bitcoin.ChainBitcoin, bitcoin.ChainLitecoin:
-		return true
 	case ethereum.ChainEthereum, ethereum.ChainMVM:
-		return false
->>>>>>> 4590287c
+		return ""
 	default:
 		panic(chain)
 	}
