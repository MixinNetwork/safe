package store

import (
	"context"
	"database/sql"
	"encoding/hex"
	"fmt"
	"strings"
	"time"

	"github.com/MixinNetwork/safe/apps/bitcoin"
	"github.com/MixinNetwork/safe/common"
)

func (s *SQLite3Store) WriteBitcoinOutputFromRequest(ctx context.Context, receiver string, utxo *bitcoin.Input, req *common.Request, chain byte) error {
	s.mutex.Lock()
	defer s.mutex.Unlock()

	tx, err := s.db.BeginTx(ctx, nil)
	if err != nil {
		return err
	}
	defer tx.Rollback()

	script := hex.EncodeToString(utxo.Script)
	cols := []string{"transaction_hash", "output_index", "address", "satoshi", "script", "sequence", "chain", "state", "spent_by", "request_id", "created_at", "updated_at"}
	vals := []any{utxo.TransactionHash, utxo.Index, receiver, utxo.Satoshi, script, utxo.Sequence, chain, common.RequestStateInitial, nil, req.Id, req.CreatedAt, req.CreatedAt}
	err = s.execOne(ctx, tx, buildInsertionSQL("bitcoin_outputs", cols), vals...)
	if err != nil {
		return fmt.Errorf("INSERT bitcoin_outputs %v", err)
	}
	err = s.execOne(ctx, tx, "UPDATE requests SET state=?, updated_at=? WHERE request_id=?", common.RequestStateDone, time.Now().UTC(), req.Id)
	if err != nil {
		return fmt.Errorf("UPDATE requests %v", err)
	}
	return tx.Commit()
}

func (s *SQLite3Store) ReadBitcoinUTXO(ctx context.Context, transactionHash string, index int) (*bitcoin.Input, string, error) {
	tx, err := s.db.BeginTx(ctx, nil)
	if err != nil {
		return nil, "", err
	}
	defer tx.Rollback()

	return s.readBitcoinUTXO(ctx, tx, transactionHash, index)
}

func (s *SQLite3Store) ListAllBitcoinUTXOsForHolder(ctx context.Context, holder string) ([]*bitcoin.Input, error) {
	tx, err := s.db.BeginTx(ctx, nil)
	if err != nil {
		return nil, err
	}
	defer tx.Rollback()

	safe, err := s.readSafe(ctx, tx, holder)
	if err != nil {
		return nil, err
	}

	mainInputs, err := s.listAllBitcoinUTXOsForAddress(ctx, safe.Address, safe.Chain, common.RequestStateInitial)
	if err != nil {
		return nil, err
	}

	return mainInputs, nil
}

func (s *SQLite3Store) ListPendingBitcoinUTXOsForHolder(ctx context.Context, holder string) ([]*bitcoin.Input, error) {
	tx, err := s.db.BeginTx(ctx, nil)
	if err != nil {
		return nil, err
	}
	defer tx.Rollback()

	safe, err := s.readSafe(ctx, tx, holder)
	if err != nil {
		return nil, err
	}

	mainInputs, err := s.listAllBitcoinUTXOsForAddress(ctx, safe.Address, safe.Chain, common.RequestStatePending)
	if err != nil {
		return nil, err
	}

	return mainInputs, nil
}

func (s *SQLite3Store) listAllBitcoinUTXOsForAddress(ctx context.Context, receiver string, chain byte, state int) ([]*bitcoin.Input, error) {
	cols := strings.Join([]string{"transaction_hash", "output_index", "satoshi", "script", "sequence"}, ",")
<<<<<<< HEAD
	query := fmt.Sprintf("SELECT %s FROM bitcoin_outputs WHERE address=? AND state=? ORDER BY created_at ASC", cols)
	rows, err := s.db.QueryContext(ctx, query, receiver, state)
=======
	query := fmt.Sprintf("SELECT %s FROM bitcoin_outputs WHERE address=? AND state=? ORDER BY created_at ASC, request_id ASC", cols)
	rows, err := s.db.QueryContext(ctx, query, receiver, common.RequestStateInitial)
>>>>>>> 57cded66
	if err != nil {
		return nil, err
	}
	defer rows.Close()

	var inputs []*bitcoin.Input
	for rows.Next() {
		var script string
		var input bitcoin.Input
		err = rows.Scan(&input.TransactionHash, &input.Index, &input.Satoshi, &script, &input.Sequence)
		if err != nil {
			return nil, err
		}
		input.Script = common.DecodeHexOrPanic(script)
		addr, err := bitcoin.EncodeAddress(input.Script, chain)
		if err != nil || receiver != addr {
			panic(receiver)
		}
		inputs = append(inputs, &input)
	}
	return inputs, nil
}

func (s *SQLite3Store) readBitcoinUTXO(ctx context.Context, tx *sql.Tx, transactionHash string, index int) (*bitcoin.Input, string, error) {
	input := &bitcoin.Input{
		TransactionHash: transactionHash,
		Index:           uint32(index),
	}

	query := "SELECT satoshi,script,sequence,spent_by FROM bitcoin_outputs WHERE transaction_hash=? AND output_index=?"
	row := tx.QueryRowContext(ctx, query, transactionHash, index)

	var script, spent sql.NullString
	err := row.Scan(&input.Satoshi, &script, &input.Sequence, &spent)
	if err == sql.ErrNoRows {
		return nil, "", nil
	} else if err != nil {
		return nil, "", err
	}
	input.Script = common.DecodeHexOrPanic(script.String)
	return input, spent.String, nil
}<|MERGE_RESOLUTION|>--- conflicted
+++ resolved
@@ -88,13 +88,8 @@
 
 func (s *SQLite3Store) listAllBitcoinUTXOsForAddress(ctx context.Context, receiver string, chain byte, state int) ([]*bitcoin.Input, error) {
 	cols := strings.Join([]string{"transaction_hash", "output_index", "satoshi", "script", "sequence"}, ",")
-<<<<<<< HEAD
-	query := fmt.Sprintf("SELECT %s FROM bitcoin_outputs WHERE address=? AND state=? ORDER BY created_at ASC", cols)
+	query := fmt.Sprintf("SELECT %s FROM bitcoin_outputs WHERE address=? AND state=? ORDER BY created_at ASC, request_id ASC", cols)
 	rows, err := s.db.QueryContext(ctx, query, receiver, state)
-=======
-	query := fmt.Sprintf("SELECT %s FROM bitcoin_outputs WHERE address=? AND state=? ORDER BY created_at ASC, request_id ASC", cols)
-	rows, err := s.db.QueryContext(ctx, query, receiver, common.RequestStateInitial)
->>>>>>> 57cded66
 	if err != nil {
 		return nil, err
 	}
